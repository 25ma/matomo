--- conflicted
+++ resolved
@@ -26,14 +26,11 @@
   * `getHostByAddr()`
 
 ### Deprecations
-<<<<<<< HEAD
+* `API` classes should no longer have a protected constructor. Classes with a protected constructor will generate a notice in the logs and should expose a public constructor instead.
 * Update classes should not declare static `getSql()` and `update()` methods anymore. It is still supported to use those, but developers should instead override the `Updates::getMigrationQueries()` and `Updates::doUpdate()` instance methods.
-=======
-* `API` classes should no longer have a protected constructor. Classes with a protected constructor will generate a notice in the logs and should expose a public constructor instead.
 
 ### New features
 * `API` classes can now use dependency injection in their constructor to inject other instances.
->>>>>>> f76ec249
 
 ### New commands
 * There is now a command `core:purge-old-archive-data` that can be used to manually purge temporary, error-ed and invalidated archives from one or more archive tables.
