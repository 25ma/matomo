--- conflicted
+++ resolved
@@ -4,7 +4,6 @@
 
 The Product Changelog at **[matomo.org/changelog](https://matomo.org/changelog)** lets you see more details about any Matomo release, such as the list of new guides and FAQs, security fixes, and links to all closed issues. 
 
-<<<<<<< HEAD
 ## Matomo 4.0.0
 
 ### New API
@@ -83,12 +82,11 @@
   * Various methods in `Piwik\Mail` have been removed or changed their signature.
 * Support for tracking and reporting of these browser plugins has been discontinued: Gears, Director
 * Added new event `Db.getTablesInstalled`, plugins should use to register the tables they create.
-=======
+
 ## Matomo 3.13.6
 
 ### API Changes
 * The first parameter `userLogin` in the `UsersManager.getUserPreference` method is now optional and defaults to the currently authenticated user login.
->>>>>>> e0fb7b40
 
 ## Matomo 3.13.5
 
