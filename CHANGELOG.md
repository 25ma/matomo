--- conflicted
+++ resolved
@@ -20,16 +20,12 @@
 * The following classes have been deprecated:
   * `Piwik\TaskScheduler`: use `Piwik\Scheduler\Scheduler` instead
   * `Piwik\ScheduledTask`: use `Piwik\Scheduler\Task` instead
-<<<<<<< HEAD
 * The API method `UserSettings.getLanguage` is deprecated and will be removed from May 1st 2015. Use `UserLanguage.getLanguage` instead
 * The API method `UserSettings.getLanguageCode` is deprecated and will be removed from May 1st 2015. Use `UserLanguage.getLanguageCode` instead
   
-=======
- 
 ### New features
 * You can now generate UI / screenshot tests using the command `generate:test`
 
->>>>>>> c3b7f1e5
 ### Library updates
 * Updated AngularJS from 1.2.26 to 1.2.28
 
