<?php
/**
 * Piwik - free/libre analytics platform
 *
 * @link http://piwik.org
 * @license http://www.gnu.org/licenses/gpl-3.0.html GPL v3 or later
 */

namespace Piwik\Tests\Framework\TestRequest;

use Piwik\API\DocumentationGenerator;
use Piwik\API\Proxy;
use Piwik\API\Request;
use Piwik\Tests\Framework\TestCase\SystemTestCase;
use Piwik\Url;
use Piwik\UrlHelper;
use \Exception;

/**
 * Utility class used to generate a set of API requests given API methods to call, API
 * methods to exclude, and an ApiTestConfig instance.
 * @since 2.8.0
 */
class Collection
{
    public $defaultApiNotToCall = array(
        'LanguagesManager',
        'DBStats',
        'Dashboard',
        'UsersManager',
        'SitesManager',
        'ExampleUI',
        'Overlay',
        'Live',
        'SEO',
        'ExampleAPI',
        'ScheduledReports',
        'MobileMessaging',
        'Transitions',
        'API',
        'ImageGraph',
        'Annotations',
        'SegmentEditor',
        'UserCountry.getLocationFromIP',
        'UserCountry.getCountryCodeMapping',
        'Dashboard',
        'ExamplePluginTemplate',
        'CustomAlerts',
        'Insights',
        'LogViewer',
    );

    /**
     * The list of generated API requests.
     *
     * @var array[]
     */
    private $requestUrls;

    /**
     * The config for this set of API requests.
     *
     * @var ApiTestConfig
     */
    private $testConfig;

    /**
     * The set of API methods to test. Each API method will have at least one request URL in
     * $requestUrls.
     *
     * @var string[]|string Can be set to 'all' to test all available API methods.
     */
    private $apiToCall;

    /**
     * The set of API methods/modules that should not be called. These methods will be excluded
     * from the generated request URLs.
     *
     * @var string[]|string
     */
    private $apiNotToCall;

    /**
     * Constructor.
     */
    public function __construct($api, ApiTestConfig $testConfig, $apiToCall)
    {
        $this->testConfig = $testConfig;
        $this->setExplicitApiToCallAndNotCall($apiToCall);

        $this->requestUrls = $this->_generateApiUrls();
    }

    public function getRequestUrls()
    {
        return $this->requestUrls;
    }

    /**
     * Will return all api urls for the given data
     *
     * @return array
     */
    protected function _generateApiUrls()
    {
        $parametersToSet = array(
            'idSite'         => $this->testConfig->idSite,
            'date'           => ($this->testConfig->periods == array('range') || strpos($this->testConfig->date, ',') !== false) ?
                                    $this->testConfig->date : date('Y-m-d', strtotime($this->testConfig->date)),
            'expanded'       => '1',
            'piwikUrl'       => 'http://example.org/piwik/',
            // Used in getKeywordsForPageUrl
            'url'            => 'http://example.org/store/purchase.htm',

            // Used in Actions.getPageUrl, .getDownload, etc.
            // tied to Main.test.php doTest_oneVisitorTwoVisits
            // will need refactoring when these same API functions are tested in a new function
            'downloadUrl'    => 'http://piwik.org/path/again/latest.zip?phpsessid=this is ignored when searching',
            'outlinkUrl'     => 'http://dev.piwik.org/svn',
            'pageUrl'        => 'http://example.org/index.htm?sessionid=this is also ignored by default',
            'pageName'       => ' Checkout / Purchasing... ',

            // do not show the millisec timer in response or tests would always fail as value is changing
            'showTimer'      => 0,

            'language'       => $this->testConfig->language ?: 'en',
            'idSites'        => $this->testConfig->idSite,
        );
        $parametersToSet = array_merge($parametersToSet, $this->testConfig->otherRequestParameters);
        if (!empty($this->testConfig->apiModule)) {
            $parametersToSet['apiModule'] = $this->testConfig->apiModule;
        }
        if (!empty($this->testConfig->apiAction)) {
            $parametersToSet['apiAction'] = $this->testConfig->apiAction;
        }
        if (!empty($this->testConfig->segment)) {
            $parametersToSet['segment'] = urlencode($this->testConfig->segment);
        }
        if ($this->testConfig->idGoal !== false) {
            $parametersToSet['idGoal'] = $this->testConfig->idGoal;
        }

        $requestUrls = $this->generateApiUrlPermutations($parametersToSet);

        $this->checkEnoughUrlsAreTested($requestUrls);

        return $requestUrls;
    }

    protected function checkEnoughUrlsAreTested($requestUrls)
    {
        $countUrls = count($requestUrls);
        $approximateCountApiToCall = count($this->apiToCall);
        if (empty($requestUrls)
            || $approximateCountApiToCall > $countUrls
        ) {
            $requestUrls = array_map(function ($params) {
                return is_string($params) ? $params : Url::getQueryStringFromParameters($params);
            }, $requestUrls);
            throw new Exception("Only generated $countUrls API calls to test but was expecting more for this test.\n" .
                    "Want to test APIs: " . implode(", ", $this->apiToCall) . ")\n" .
                    "But only generated these URLs: \n" . implode("\n", $requestUrls) . ")\n" .
                    "Note: SystemTestCase is meant to test API methods where the method name starts with get* \n" .
                    "If you want to test other API methods such as add* or update* or any other, please create an IntegrationTestCase instead (via `./console generate:test`)\n"
            );
        }
    }

    /**
     * Given a list of default parameters to set, returns the URLs of APIs to call
     * If any API was specified in $this->apiNotToCall we ensure only these are tested.
     * If any API is set as excluded (see list below) then it will be ignored.
     *
     * @param array $parametersToSet Parameters to set in api call
     * @param array $formats         Array of 'format' to fetch from API
     * @param array $periods         Array of 'period' to query API
     * @param bool  $supertableApi
     * @param bool  $setDateLastN    If set to true, the 'date' parameter will be rewritten to query instead a range of dates, rather than one period only.
     * @param bool|string $language        2 letter language code, defaults to default piwik language
     * @param bool|string $fileExtension
     *
     * @throws Exception
     *
     * @return array of API URLs query strings
     */
    protected function generateApiUrlPermutations($parametersToSet)
    {
        $formats = array($this->testConfig->format);
        $originalDate = $parametersToSet['date'];

        $requestUrls = array();
        $apiMetadata = new DocumentationGenerator;

        // Get the URLs to query against the API for all functions starting with get*
        foreach ($this->getAllApiMethods() as $apiMethodInfo) {
            list($class, $moduleName, $methodName) = $apiMethodInfo;

            $apiId = $moduleName . '.' . $methodName;

            foreach ($this->testConfig->periods as $period) {
                $parametersToSet['period'] = $period;

                // If date must be a date range, we process this date range by adding 6 periods to it
                if ($this->testConfig->setDateLastN) {
                    if (!isset($parametersToSet['dateRewriteBackup'])) {
                        $parametersToSet['dateRewriteBackup'] = $parametersToSet['date'];
                    }

                    $lastCount = $this->testConfig->setDateLastN;

                    $secondDate = date('Y-m-d', strtotime("+$lastCount " . $period . "s", strtotime($originalDate)));
                    $parametersToSet['date'] = $originalDate . ',' . $secondDate;
                }

                // Set response language
                if ($this->testConfig->language !== false) {
                    $parametersToSet['language'] = $this->testConfig->language;
                }

                // set idSubtable if subtable API is set
                if ($this->testConfig->supertableApi !== false) {
                    $request = new Request(array(
                                                          'module'    => 'API',
                                                          'method'    => $this->testConfig->supertableApi,
                                                          'idSite'    => $parametersToSet['idSite'],
                                                          'period'    => $parametersToSet['period'],
                                                          'date'      => $parametersToSet['date'],
                                                          'format'    => 'php',
                                                          'serialize' => 0,
                                                     ));

                    $content = $request->process();
                    SystemTestCase::assertApiResponseHasNoError($content);

                    // find first row w/ subtable
                    foreach ($content as $row) {
                        if (isset($row['idsubdatatable'])) {
                            $parametersToSet['idSubtable'] = $row['idsubdatatable'];
                            break;
                        }
                    }

                    // if no subtable found, throw
                    if (!isset($parametersToSet['idSubtable'])) {
                        throw new Exception(
                            "Cannot find subtable to load for $apiId in {$this->testConfig->supertableApi}.");
                    }
                }

                // Generate for each specified format
                foreach ($formats as $format) {
                    $parametersToSet['format'] = $format;
                    $parametersToSet['hideIdSubDatable'] = 1;
                    $parametersToSet['serialize'] = 1;

                    $exampleUrl = $apiMetadata->getExampleUrl($class, $methodName, $parametersToSet);
                    if ($exampleUrl === false) {
                        continue;
                    }

                    // Remove the first ? in the query string
                    $exampleUrl = substr($exampleUrl, 1);
                    $apiRequestId = $apiId;
                    if (strpos($exampleUrl, 'period=') !== false) {
                        $apiRequestId .= '_' . $period;
                    }

                    $apiRequestId .= '.' . $format;

                    if ($this->testConfig->fileExtension) {
                        $apiRequestId .= '.' . $this->testConfig->fileExtension;
                    }

                    $requestUrls[$apiRequestId] = UrlHelper::getArrayFromQueryString($exampleUrl);
                }
            }
        }
        return $requestUrls;
    }

    private function getAllApiMethods()
    {
        $result = array();

        foreach (Proxy::getInstance()->getMetadata() as $class => $info) {
            $moduleName = Proxy::getInstance()->getModuleNameFromClassName($class);
            foreach ($info as $methodName => $infoMethod) {
                if ($this->shouldSkipApiMethod($moduleName, $methodName)) {
                    continue;
                }

                $result[] = array($class, $moduleName, $methodName);
            }
        }

        return $result;
    }

    protected function shouldSkipApiMethod($moduleName, $methodName) {
        $apiId = $moduleName . '.' . $methodName;

        // If Api to test were set, we only test these
        if (!empty($this->apiToCall)
            && in_array($moduleName, $this->apiToCall) === false
            && in_array($apiId, $this->apiToCall) === false
        ) {
            return true;
        } elseif (
            ((strpos($methodName, 'get') !== 0 && $methodName != 'generateReport')
                || in_array($moduleName, $this->apiNotToCall) === true
                || in_array($apiId, $this->apiNotToCall) === true
                || $methodName == 'getLogoUrl'
                || $methodName == 'getSVGLogoUrl'
                || $methodName == 'hasSVGLogo'
                || $methodName == 'getHeaderLogoUrl'
            )
        ) { // Excluded modules from test
            return true;
        }

        return false;
    }

    private function setExplicitApiToCallAndNotCall($apiToCall)
    {
        if ($apiToCall == 'all') {
            $this->apiToCall = array();
            $this->apiNotToCall = $this->defaultApiNotToCall;
        } else {
            if (!is_array($apiToCall)) {
                $apiToCall = array($apiToCall);
            }

            $this->apiToCall = $apiToCall;

            if (!in_array('UserCountry.getLocationFromIP', $apiToCall) &&
                !in_array('UserCountry.getCountryCodeMapping', $apiToCall)) {
<<<<<<< HEAD
                $this->apiNotToCall = array('API.getPiwikVersion',
                                            'API.getMatomoVersion',
=======
                $this->apiNotToCall = array(
                                            'API.getMatomoVersion',
                                            'API.getPiwikVersion',
>>>>>>> 45c73bd0
                                            'UserCountry.getLocationFromIP',
                                            'UserCountry.getCountryCodeMapping');
            } else {
                $this->apiNotToCall = array();
            }
        }

        if (!empty($this->testConfig->apiNotToCall)) {
            $this->apiNotToCall = array_merge($this->apiNotToCall, $this->testConfig->apiNotToCall);
        }
    }
}<|MERGE_RESOLUTION|>--- conflicted
+++ resolved
@@ -335,14 +335,9 @@
 
             if (!in_array('UserCountry.getLocationFromIP', $apiToCall) &&
                 !in_array('UserCountry.getCountryCodeMapping', $apiToCall)) {
-<<<<<<< HEAD
-                $this->apiNotToCall = array('API.getPiwikVersion',
-                                            'API.getMatomoVersion',
-=======
                 $this->apiNotToCall = array(
                                             'API.getMatomoVersion',
                                             'API.getPiwikVersion',
->>>>>>> 45c73bd0
                                             'UserCountry.getLocationFromIP',
                                             'UserCountry.getCountryCodeMapping');
             } else {
