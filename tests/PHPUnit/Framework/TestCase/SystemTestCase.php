--- conflicted
+++ resolved
@@ -111,23 +111,6 @@
         return getenv('MYSQL_ADAPTER') == 'MYSQLI';
     }
 
-<<<<<<< HEAD
-    protected function alertWhenImagesExcludedFromTests()
-    {
-        if (!Fixture::canImagesBeIncludedInScheduledReports()) {
-            $this->markTestSkipped(
-                '(This should not occur on Travis CI server as we expect these tests to run there). Scheduled reports generated during integration tests will not contain the image graphs. ' .
-                    'For tests to generate images, use a machine with the following specifications : ' .
-                    'OS = '.Fixture::IMAGES_GENERATED_ONLY_FOR_OS.', PHP = '.Fixture::IMAGES_GENERATED_FOR_PHP .
-                    ' and GD = ' . Fixture::IMAGES_GENERATED_FOR_GD
-            );
-        } else {
-            $this->assertTrue(true);
-        }
-    }
-
-=======
->>>>>>> 66bcb985
     /**
      * Return 4 Api Urls for testing scheduled reports :
      * - one in HTML format with all available reports
@@ -466,15 +449,7 @@
                     ProcessedMetric::class,
                 ], true);
 
-<<<<<<< HEAD
-                if ($unserialized === false) {
-                    throw new \Exception("Unknown serialization error.");
-                }
-
-                $this->assertTrue(true); // make sure phpunit doesn't complain
-=======
                 self::assertTrue($unserialized !== false, "Unknown serialization error.");
->>>>>>> 66bcb985
             } catch (\Exception $ex) {
                 $this->comparisonFailures[] = new \Exception("Processed response in '$processedFilePath' could not be unserialized: " . $ex->getMessage());
             }
