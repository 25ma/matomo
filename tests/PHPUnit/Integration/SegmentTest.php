--- conflicted
+++ resolved
@@ -1884,13 +1884,8 @@
                     $segment->setSegment('customSegment');
                     $segment->setType(\Piwik\Plugin\Segment::TYPE_DIMENSION);
                     $segment->setName('Custom Segment');
-<<<<<<< HEAD
-                    $segment->setSqlSegment('(UNIX_TIMESTAMP(log_visit.visit_first_action_time) - log_visit.visitor_seconds_since_first * 86400)');
-                    $segments[] = $segment;
-=======
-                    $segment->setSqlSegment('(UNIX_TIMESTAMP(log_visit.visit_first_action_time) - log_visit.visitor_days_since_first * 86400)');
+                    $segment->setSqlSegment('(UNIX_TIMESTAMP(log_visit.visit_first_action_time) - log_visit.visitor_seconds_since_first)');
                     $list->addSegment($segment);
->>>>>>> 100197e9
                 }],
             ],
         ];
