<?php
/**
 * Piwik - free/libre analytics platform
 *
 * @link http://piwik.org
 * @license http://www.gnu.org/licenses/gpl-3.0.html GPL v3 or later
 */
namespace Piwik\Tests\System;

<<<<<<< HEAD
use Piwik\Application\Kernel\GlobalSettingsProvider\IniSettingsProvider;
=======
use Piwik\Cache;
>>>>>>> 898afb80
use Piwik\Config;
use Piwik\Plugins\Actions\ArchivingHelper;
use Piwik\Tests\Framework\Mock\TestConfig;
use Piwik\Tests\Framework\TestCase\SystemTestCase;
use Piwik\Tests\Fixtures\ManyVisitsWithMockLocationProvider;

/**
 * Test Piwik's report limiting code. Make sure the datatable_archiving_maximum_rows_...
 * config options limit the size of certain reports when archiving.
 *
 * @group Core
 * @group BlobReportLimitingTest
 */
class BlobReportLimitingTest extends SystemTestCase
{
    public static $fixture = null; // initialized below class definition

    public static function setUpBeforeClass()
    {
        self::setUpConfigOptions();
        parent::setUpBeforeClass();
    }

    public function setUp()
    {
        Cache::getTransientCache()->flushAll();
        parent::setUp();
    }

    public function getApiForTesting()
    {
        // TODO: test Provider plugin? Not sure if it's possible.
        $apiToCall = array(
            'Actions.getPageUrls', 'Actions.getPageTitles', 'Actions.getDownloads', 'Actions.getOutlinks',
            'CustomVariables.getCustomVariables',
            'Referrers.getReferrerType', 'Referrers.getKeywords', 'Referrers.getSearchEngines',
            'Referrers.getWebsites', 'Referrers.getAll', /* TODO 'Referrers.getCampaigns', */
            'Resolution.getResolution', 'Resolution.getConfiguration', 'DevicesDetection.getOsVersions',
            'DevicesDetection.getBrowserVersions',
            'UserCountry.getRegion', 'UserCountry.getCity',
        );

        $ecommerceApi = array('Goals.getItemsSku', 'Goals.getItemsName', 'Goals.getItemsCategory');
        return array(
            array($apiToCall, array('idSite'  => self::$fixture->idSite,
                                    'date'    => self::$fixture->dateTime,
                                    'periods' => array('day'))),

            array($ecommerceApi, array('idSite'  => self::$fixture->idSite,
                                       'date'    => self::$fixture->nextDay,
                                       'periods' => 'day')),
        );
    }

    public function getRankingQueryDisabledApiForTesting()
    {
        $idSite = self::$fixture->idSite;
        $dateTime = self::$fixture->dateTime;

        return array(
            array('Actions.getPageUrls', array('idSite'  => $idSite,
                                               'date'    => $dateTime,
                                               'periods' => array('day'))),

            array('Provider.getProvider', array('idSite'  => $idSite,
                                                'date'    => $dateTime,
                                                'periods' => array('month'))),

            array('Provider.getProvider', array('idSite'     => $idSite,
                                                'date'       => $dateTime,
                                                'periods'    => array('month'),
                                                'segment'    => 'provider==comcast.net',
                                                'testSuffix' => '_segment_provider')),

            // test getDownloads w/ period=range & flat=1
            array('Actions.getDownloads', array('idSite'                 => $idSite,
                                                'date'                   => '2010-01-02,2010-01-05',
                                                'periods'                => 'range',
                                                'testSuffix'             => '_rangeFlat',
                                                'otherRequestParameters' => array(
                                                    'flat'               => 1,
                                                    'expanded'           => 0
                                                ))),
        );
    }

    /**
     * @dataProvider getApiForTesting
     */
    public function testApi($api, $params)
    {
        $this->runApiTests($api, $params);
    }

    /**
     * @dataProvider getApiForTesting
     */
    public function testApiWithFlattening($apiToCall, $params)
    {
        if (empty($params['testSuffix'])) {
            $params['testSuffix'] = '';
        }
        $params['testSuffix'] .= '_flattened';
        if (empty($params['otherRequestParameters'])) {
            $params['otherRequestParameters'] = array();
        }
        $params['otherRequestParameters']['flat'] = '1';

        $this->runApiTests($apiToCall, $params);
    }

    public function testApiWithRankingQuery()
    {
        // custom setup
        self::deleteArchiveTables();
        Config::getInstance()->General['archiving_ranking_query_row_limit'] = 3;
        ArchivingHelper::reloadConfig();

        foreach ($this->getApiForTesting() as $pair) {
            list($apiToCall, $params) = $pair;

            if (empty($params['testSuffix'])) {
                $params['testSuffix'] = '';
            }
            $params['testSuffix'] .= '_rankingQuery';

            $this->runApiTests($apiToCall, $params);
        }
    }

    public function testApiWithRankingQueryDisabled()
    {
        self::deleteArchiveTables();
        $generalConfig =& Config::getInstance()->General;
        $generalConfig['datatable_archiving_maximum_rows_referrers'] = 500;
        $generalConfig['datatable_archiving_maximum_rows_subtable_referrers'] = 500;
        $generalConfig['datatable_archiving_maximum_rows_actions'] = 500;
        $generalConfig['datatable_archiving_maximum_rows_subtable_actions'] = 500;
        $generalConfig['datatable_archiving_maximum_rows_standard'] = 500;
        $generalConfig['datatable_archiving_maximum_rows_custom_variables'] = 500;
        $generalConfig['datatable_archiving_maximum_rows_subtable_custom_variables'] = 500;
        $generalConfig['archiving_ranking_query_row_limit'] = 0;

        foreach ($this->getRankingQueryDisabledApiForTesting() as $pair) {
            list($apiToCall, $params) = $pair;

            if (empty($params['testSuffix'])) {
                $params['testSuffix'] = '';
            }
            $params['testSuffix'] .= '_rankingQueryDisabled';

            $this->runApiTests($apiToCall, $params);
        }
    }

    public static function getOutputPrefix()
    {
        return 'reportLimiting';
    }

    protected static function setUpConfigOptions()
    {
        IniSettingsProvider::unsetSingletonInstance();
        Config::setSingletonInstance(new TestConfig());

        $generalConfig =& Config::getInstance()->General;
        $generalConfig['datatable_archiving_maximum_rows_referers'] = 3;
        $generalConfig['datatable_archiving_maximum_rows_subtable_referers'] = 2;
        $generalConfig['datatable_archiving_maximum_rows_actions'] = 4;
        $generalConfig['datatable_archiving_maximum_rows_custom_variables'] = 3;
        $generalConfig['datatable_archiving_maximum_rows_subtable_custom_variables'] = 2;
        $generalConfig['datatable_archiving_maximum_rows_subtable_actions'] = 2;
        $generalConfig['datatable_archiving_maximum_rows_standard'] = 3;
        $generalConfig['archiving_ranking_query_row_limit'] = 50000;
    }
}

BlobReportLimitingTest::$fixture = new ManyVisitsWithMockLocationProvider();
BlobReportLimitingTest::$fixture->createConfig = false;<|MERGE_RESOLUTION|>--- conflicted
+++ resolved
@@ -7,11 +7,8 @@
  */
 namespace Piwik\Tests\System;
 
-<<<<<<< HEAD
 use Piwik\Application\Kernel\GlobalSettingsProvider\IniSettingsProvider;
-=======
 use Piwik\Cache;
->>>>>>> 898afb80
 use Piwik\Config;
 use Piwik\Plugins\Actions\ArchivingHelper;
 use Piwik\Tests\Framework\Mock\TestConfig;
@@ -27,6 +24,9 @@
  */
 class BlobReportLimitingTest extends SystemTestCase
 {
+    /**
+     * @var ManyVisitsWithMockLocationProvider
+     */
     public static $fixture = null; // initialized below class definition
 
     public static function setUpBeforeClass()
