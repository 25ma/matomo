--- conflicted
+++ resolved
@@ -107,16 +107,12 @@
      */
     public function test_checkArchiveRecords_whenPeriodIsRange()
     {
-<<<<<<< HEAD
-        // we expect 6 blobs for Actions plugins, because flat=1 or expanded=1 was not set
-=======
         $archivePurger = StaticContainer::get(ArchivePurger::class);
         foreach (self::$fixture->dateTimes as $date) {
             $archivePurger->purgeInvalidatedArchivesFrom(Date::factory($date));
         }
 
-        // we expect 5 blobs for Actions plugins, because flat=1 or expanded=1 was not set
->>>>>>> 7c1d7058
+        // we expect 6 blobs for Actions plugins, because flat=1 or expanded=1 was not set
         // so we only archived the parent table
         $expectedActionsBlobs = 6;
 
