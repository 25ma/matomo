--- conflicted
+++ resolved
@@ -67,11 +67,7 @@
 	<reportMetadata>
 		<row>
 			
-<<<<<<< HEAD
-			<idsubdatatable>5125</idsubdatatable>
-=======
 			<idsubdatatable>5153</idsubdatatable>
->>>>>>> 4b395d23
 		</row>
 	</reportMetadata>
 	<reportTotal>
