<?xml version="1.0" encoding="utf-8" ?>
<results>
	<result date="2010-03-05">
		<row>
<<<<<<< HEAD
=======
			<label>CustomVarPage</label>
			<nb_actions>18</nb_actions>
			<slots>
				<row>
					<scope>page</scope>
					<index>1</index>
				</row>
			</slots>
			<is_aggregate>1</is_aggregate>
		</row>
		<row>
>>>>>>> db36ca38
			<label>CustomVarVisit</label>
			<nb_visits>6</nb_visits>
			<nb_actions>18</nb_actions>
			<nb_users>0</nb_users>
			<max_actions>3</max_actions>
			<sum_visit_length>6</sum_visit_length>
			<bounce_count>0</bounce_count>
			<nb_visits_converted>0</nb_visits_converted>
			<slots>
				<row>
					<scope>visit</scope>
					<index>1</index>
				</row>
			</slots>
			<is_aggregate>1</is_aggregate>
		</row>
		<row>
			<label>CustomVarPage</label>
			<nb_actions>18</nb_actions>
			<is_aggregate>1</is_aggregate>
		</row>
		<row>
			<label>CustomVarVisit - CustomVarValue1</label>
			<nb_visits>3</nb_visits>
			<nb_actions>9</nb_actions>
			<nb_users>0</nb_users>
			<max_actions>3</max_actions>
			<sum_visit_length>3</sum_visit_length>
			<bounce_count>0</bounce_count>
			<nb_visits_converted>0</nb_visits_converted>
			<is_aggregate>0</is_aggregate>
		</row>
		<row>
			<label>CustomVarVisit - CustomVarValue2</label>
			<nb_visits>3</nb_visits>
			<nb_actions>9</nb_actions>
			<nb_users>0</nb_users>
			<max_actions>3</max_actions>
			<sum_visit_length>3</sum_visit_length>
			<bounce_count>0</bounce_count>
			<nb_visits_converted>0</nb_visits_converted>
			<is_aggregate>0</is_aggregate>
		</row>
		<row>
			<label>CustomVarPage - CustomVarValue0</label>
			<nb_visits>6</nb_visits>
			<nb_actions>6</nb_actions>
			<is_aggregate>0</is_aggregate>
		</row>
		<row>
			<label>CustomVarPage - CustomVarValue1</label>
			<nb_visits>6</nb_visits>
			<nb_actions>6</nb_actions>
			<is_aggregate>0</is_aggregate>
		</row>
		<row>
			<label>CustomVarPage - CustomVarValue2</label>
			<nb_visits>6</nb_visits>
			<nb_actions>6</nb_actions>
			<is_aggregate>0</is_aggregate>
		</row>
	</result>
	<result date="2010-03-06">
		<row>
			<label>CustomVarVisit</label>
			<nb_visits>1</nb_visits>
			<nb_actions>2</nb_actions>
			<nb_users>0</nb_users>
			<max_actions>2</max_actions>
			<sum_visit_length>1</sum_visit_length>
			<bounce_count>0</bounce_count>
			<nb_visits_converted>0</nb_visits_converted>
			<slots>
				<row>
					<scope>visit</scope>
					<index>1</index>
				</row>
			</slots>
			<is_aggregate>1</is_aggregate>
		</row>
		<row>
			<label>CustomVarVisit - CustomVarValue1</label>
			<nb_visits>1</nb_visits>
			<nb_actions>2</nb_actions>
			<nb_users>0</nb_users>
			<max_actions>2</max_actions>
			<sum_visit_length>1</sum_visit_length>
			<bounce_count>0</bounce_count>
			<nb_visits_converted>0</nb_visits_converted>
			<is_aggregate>0</is_aggregate>
		</row>
		<row>
<<<<<<< HEAD
=======
			<label>CustomVarPage</label>
			<nb_actions>1</nb_actions>
			<slots>
				<row>
					<scope>page</scope>
					<index>1</index>
				</row>
			</slots>
			<is_aggregate>1</is_aggregate>
		</row>
		<row>
>>>>>>> db36ca38
			<label>CustomVarPage - CustomVarValue1</label>
			<nb_visits>1</nb_visits>
			<nb_actions>1</nb_actions>
			<is_aggregate>0</is_aggregate>
		</row>
		<row>
			<label>CustomVarPage</label>
			<nb_actions>1</nb_actions>
			<is_aggregate>1</is_aggregate>
		</row>
	</result>
	<result date="2010-03-07" />
	<result date="2010-03-08" />
</results><|MERGE_RESOLUTION|>--- conflicted
+++ resolved
@@ -2,20 +2,6 @@
 <results>
 	<result date="2010-03-05">
 		<row>
-<<<<<<< HEAD
-=======
-			<label>CustomVarPage</label>
-			<nb_actions>18</nb_actions>
-			<slots>
-				<row>
-					<scope>page</scope>
-					<index>1</index>
-				</row>
-			</slots>
-			<is_aggregate>1</is_aggregate>
-		</row>
-		<row>
->>>>>>> db36ca38
 			<label>CustomVarVisit</label>
 			<nb_visits>6</nb_visits>
 			<nb_actions>18</nb_actions>
@@ -35,6 +21,12 @@
 		<row>
 			<label>CustomVarPage</label>
 			<nb_actions>18</nb_actions>
+			<slots>
+				<row>
+					<scope>page</scope>
+					<index>1</index>
+				</row>
+			</slots>
 			<is_aggregate>1</is_aggregate>
 		</row>
 		<row>
@@ -108,8 +100,12 @@
 			<is_aggregate>0</is_aggregate>
 		</row>
 		<row>
-<<<<<<< HEAD
-=======
+			<label>CustomVarPage - CustomVarValue1</label>
+			<nb_visits>1</nb_visits>
+			<nb_actions>1</nb_actions>
+			<is_aggregate>0</is_aggregate>
+		</row>
+		<row>
 			<label>CustomVarPage</label>
 			<nb_actions>1</nb_actions>
 			<slots>
@@ -120,18 +116,6 @@
 			</slots>
 			<is_aggregate>1</is_aggregate>
 		</row>
-		<row>
->>>>>>> db36ca38
-			<label>CustomVarPage - CustomVarValue1</label>
-			<nb_visits>1</nb_visits>
-			<nb_actions>1</nb_actions>
-			<is_aggregate>0</is_aggregate>
-		</row>
-		<row>
-			<label>CustomVarPage</label>
-			<nb_actions>1</nb_actions>
-			<is_aggregate>1</is_aggregate>
-		</row>
 	</result>
 	<result date="2010-03-07" />
 	<result date="2010-03-08" />
