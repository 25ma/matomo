--- conflicted
+++ resolved
@@ -160,15 +160,11 @@
                 });
             });
 
-<<<<<<< HEAD
             page.evaluate(function () {
                 $('button.saveAndApply').click();
             });
-=======
-            page.click('button.saveAndApply');
-        }, done);
-    });
->>>>>>> 4b395d23
+        }, done);
+    });
 
     it("should correctly update the segment when saving confirmed", function (done) {
         expect.screenshot("updated").to.be.captureSelector(selectorsToCapture, function (page) {
