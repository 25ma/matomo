--- conflicted
+++ resolved
@@ -21,48 +21,20 @@
 
     // main menu tests
     it('should load the main reporting menu correctly', function (done) {
-<<<<<<< HEAD
-        expect.screenshot('mainmenu_loaded').to.be.captureSelector('.Menu--dashboard,.nav_sep', function (page) {
+        expect.screenshot('mainmenu_loaded').to.be.captureSelector('#secondNavBar', function (page) {
             page.load("?" + urlBase + "#?" + generalParams + "&category=General_Actions&subcategory=General_Pages");
-=======
-        expect.screenshot('mainmenu_loaded').to.be.captureSelector('#secondNavBar', function (page) {
-            page.load("?" + urlBase + "#" + generalParams + "&module=Actions&action=menuGetPageUrls");
->>>>>>> 1e139be2
         }, done);
     });
 
     it('should change the menu when a upper menu item is clicked in the main menu', function (done) {
-<<<<<<< HEAD
-        expect.screenshot('mainmenu_upper_clicked').to.be.captureSelector('.Menu--dashboard,.nav_sep', function (page) {
-            page.click('.menuItem:contains(Visitors)');
-=======
         expect.screenshot('mainmenu_upper_clicked').to.be.captureSelector('#secondNavBar', function (page) {
-            page.click('#secondNavBar .navbar > li:eq(1) > a');
->>>>>>> 1e139be2
+            page.click('#secondNavBar .navbar a:contains:contains(Visitors)');
         }, done);
     });
 
     it('should change the menu when a lower menu item is clicked in the main menu', function (done) {
-<<<<<<< HEAD
-        expect.screenshot('mainmenu_lower_clicked').to.be.captureSelector('.Menu--dashboard,.nav_sep', function (page) {
-            page.click('.menuItem:contains(Visitor Log)');
-        }, done);
-    });
-
-    // user menu tests
-    it('should load the user reporting menu correctly', function (done) {
-        expect.screenshot('user_loaded').to.be.captureSelector('.Menu--admin', function (page) {
-            page.load("?" + generalParams + "&module=UsersManager&action=userSettings");
-        }, done);
-    });
-
-    it('should change the user page correctly when a user menu item is clicked', function (done) {
-        expect.screenshot('user_changed').to.be.captureSelector('.Menu--admin', function (page) {
-            page.click('.Menu--admin a:contains(API)');
-=======
         expect.screenshot('mainmenu_lower_clicked').to.be.captureSelector('#secondNavBar', function (page) {
-            page.click('#secondNavBar .navbar > li:eq(1) > ul > li:eq(1) > a');
->>>>>>> 1e139be2
+            page.click('#secondNavBar .navbar a:contains:contains(Visitor Log)');
         }, done);
     });
 
