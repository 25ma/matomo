--- conflicted
+++ resolved
@@ -59,8 +59,6 @@
 
         const element = await page.jQuery('iframe#optOutIframe');
         expect(await element.screenshot()).to.matchImage('opted-out_reloaded');
-<<<<<<< HEAD
-=======
     });
 
     it("using opt out twice should work correctly", async function () {
@@ -92,7 +90,6 @@
 
         var element = await page.jQuery('iframe#optOutIframe');
         expect(await element.screenshot()).to.matchImage('clicked_twice');
->>>>>>> 7c1d7058
     });
 
     it("should correctly show display opted-in form when cookies are cleared", async function () {
