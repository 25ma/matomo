--- conflicted
+++ resolved
@@ -2,11 +2,7 @@
 <ul class="right hide-on-med-and-down">
     {% macro menuItemLabel(label, icon) %}
         {% if icon is defined and icon and icon starts with 'icon-' %}
-<<<<<<< HEAD
             <span class="navbar-icon {{ icon|striptags }}" aria-label="{{ label|translate|e('html_attr') }}"></span>
-=======
-            <span class="{{ icon|striptags }}" aria-label="{{ label|translate|e('html_attr') }}"></span>
->>>>>>> 4b395d23
         {% else %}
             {{ label|translate }}
         {% endif %}
