/*!
 * Piwik - free/libre analytics platform
 *
 * @link http://piwik.org
 * @license http://www.gnu.org/licenses/gpl-3.0.html GPL v3 or later
 */

/**
 * @constructor
 */
function menu() {
    this.param = {};
}

menu.prototype =
{
    resetTimer: null,

    onItemClick: function (e) {
        if (e.which === 2) {
            return;
        }

        $('#secondNavBar').trigger('piwikSwitchPage', this);
        $('#secondNavBar').removeClass('open fadeInLeft');

        var $link = $(this);
        var href = $link.attr('href');

        if (!$('#content.admin').size()) {
            if (!href && $link.parent().is('.menuTab')) {
                var $li = $link.parents('li').first();
<<<<<<< HEAD

                if ($li.hasClass('sfActive')) {
                    $li.removeClass('sfActive');
                } else {
                    $li.siblings().removeClass('sfActive');
                    $li.addClass('sfActive');
=======
                $li.siblings().removeClass('sfActive');
                $li.addClass('sfActive');
                
                var $children = $li.find('ul li > .item');
                if ($children.length === 1) {
                    $children.first().click();
>>>>>>> 1da93d88
                }

            } else if (href) {
                broadcast.propagateAjax(href.substr(1));
            }

            return false;
        }

        return !!href;
    },

    isAdmin: function () {
      return !!$('#content.admin').size();
    },

    init: function () {
        this.menuNode = $('#secondNavBar');

        // add id to all li menu to support menu identification.
        // for all sub menu we want to have a unique id based on their module and action
        // for main menu we want to add just the module as its id.
        this.menuNode.find('li').each(function () {
            var $this = $(this);
            var link = $this.find('a');

            var main_menu = $this.parent().hasClass('navbar') ? true : false;

            if (!link) {
                return;
            }

            var href = link.attr('href');
            if (!href) {
                return;
            }
            var url = href.substr(1);

            var module = broadcast.getValueFromUrl('module', url);
            var action = broadcast.getValueFromUrl('action', url);

            var moduleId = broadcast.getValueFromUrl("idGoal", url) || broadcast.getValueFromUrl("idDashboard", url);

            if (main_menu) {
                $this.attr({id: module});
            }
            // if there's a idGoal or idDashboard, use this in the ID
            else if (moduleId != '') {
                $(this).attr({id: module + '_' + action + '_' + moduleId});
            }
            else {
                $(this).attr({id: module + '_' + action});
            }
        });

        this.menuNode.find('a.item').click(this.onItemClick);

        var self = this;
        $('#header .toggle-second-menu').click(function () {
            self.menuNode.toggleClass('open fadeInLeft');
        });
    },

    activateMenu: function (module, action, params) {
        params = params || {};
        params.module = module;
        params.action = action;

        this.menuNode.find('li').removeClass('sfActive');

        var isAdmin = this.isAdmin();

        var $activeLink = this.menuNode.find('a').filter(function () {
            var url = $(this).attr('href');
            if (!url) {
                return false;
            }

            var found = false;
            for (var key in params) {
                if (!params.hasOwnProperty(key)
                    || !params[key]
                ) {
                    continue;
                }

                var actual;

                if (isAdmin) {
                    actual = broadcast.getValueFromUrl(key, url);
                } else {
                    actual = broadcast.getValueFromHash(key, url);
                }

                if (actual != params[key]) {
                    return false;
                }

                found = true;
                // at least one param must match. Otherwise all menu items might be highlighted if params[key] = null;
            }

            return found;
        });

        $activeLink.closest('li').addClass('sfActive');
        $activeLink.closest('li.menuTab').addClass('sfActive');
    },

    // getting the right li is a little tricky since goals uses idGoal, and overview is index.
    getSubmenuID: function (module, id, action) {
        var $li = '';
        // So, if module is Goals, id is present, and action is not Index, must be one of the goals
        if ((module == 'Goals' || module == 'Ecommerce') && id != '' && (action != 'index')) {
            $li = $("#" + module + "_" + action + "_" + id);
            // if module is Dashboard and id is present, must be one of the dashboards
        } else if (module == 'Dashboard') {
            if (!id) id = 1;
            $li = $("#" + module + "_" + action + "_" + id);
        } else {
            $li = $("#" + module + "_" + action);
        }
        return $li;
    },

    loadFirstSection: function () {
        if (broadcast.isHashExists() == false) {
            $('.navbar li:first ul a:first', this.menuNode).click().addClass('sfActive');
        }
    }
};<|MERGE_RESOLUTION|>--- conflicted
+++ resolved
@@ -30,22 +30,19 @@
         if (!$('#content.admin').size()) {
             if (!href && $link.parent().is('.menuTab')) {
                 var $li = $link.parents('li').first();
-<<<<<<< HEAD
 
                 if ($li.hasClass('sfActive')) {
                     $li.removeClass('sfActive');
                 } else {
                     $li.siblings().removeClass('sfActive');
                     $li.addClass('sfActive');
-=======
-                $li.siblings().removeClass('sfActive');
-                $li.addClass('sfActive');
+                }
                 
                 var $children = $li.find('ul li > .item');
                 if ($children.length === 1) {
                     $children.first().click();
->>>>>>> 1da93d88
                 }
+
 
             } else if (href) {
                 broadcast.propagateAjax(href.substr(1));
