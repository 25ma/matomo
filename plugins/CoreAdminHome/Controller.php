<?php
/**
 * Piwik - free/libre analytics platform
 *
 * @link http://piwik.org
 * @license http://www.gnu.org/licenses/gpl-3.0.html GPL v3 or later
 *
 */
namespace Piwik\Plugins\CoreAdminHome;

use Exception;
use Piwik\API\ResponseBuilder;
use Piwik\ArchiveProcessor\Rules;
use Piwik\Common;
use Piwik\Config;
use Piwik\Menu\MenuTop;
use Piwik\Piwik;
use Piwik\Plugin;
use Piwik\Plugin\ControllerAdmin;
use Piwik\Plugins\Marketplace\Marketplace;
use Piwik\Plugins\CustomVariables\CustomVariables;
use Piwik\Plugins\LanguagesManager\LanguagesManager;
use Piwik\Plugins\PrivacyManager\DoNotTrackHeaderChecker;
use Piwik\Plugins\SitesManager\API as APISitesManager;
use Piwik\Site;
use Piwik\Translation\Translator;
use Piwik\Url;
use Piwik\View;
use Piwik\Widget\WidgetsList;

class Controller extends ControllerAdmin
{
    /**
     * @var Translator
     */
    private $translator;

    /** @var OptOutManager */
    private $optOutManager;

    public function __construct(Translator $translator, OptOutManager $optOutManager)
    {
        $this->translator = $translator;
        $this->optOutManager = $optOutManager;

        parent::__construct();
    }

    public function home()
    {
        $isMarketplaceEnabled = Marketplace::isMarketplaceEnabled();
        $isFeedbackEnabled = Plugin\Manager::getInstance()->isPluginLoaded('Feedback');
        $widgetsList = WidgetsList::get();

        $hasDonateForm = $widgetsList->isDefined('CoreHome', 'getDonateForm');
        $hasPiwikBlog = $widgetsList->isDefined('RssWidget', 'rssPiwik');
<<<<<<< HEAD
        $hasPremiumFeatures = $widgetsList->isDefined('Marketplace', 'getPremiumFeatures');
        $hasNewPlugins = $widgetsList->isDefined('Marketplace', 'getNewPlugins');
=======
        $hasDiagnostics = $widgetsList->isDefined('About Piwik', 'Installation_SystemCheck');
>>>>>>> 18b669e1

        return $this->renderTemplate('home', array(
            'isMarketplaceEnabled' => $isMarketplaceEnabled,
            'hasPremiumFeatures' => $hasPremiumFeatures,
            'hasNewPlugins' => $hasNewPlugins,
            'isFeedbackEnabled' => $isFeedbackEnabled,
            'hasDonateForm' => $hasDonateForm,
            'hasPiwikBlog' => $hasPiwikBlog,
            'hasDiagnostics' => $hasDiagnostics,
        ));
    }

    public function index()
    {
        $this->redirectToIndex('UsersManager', 'userSettings');
        return;
    }

    public function generalSettings()
    {
        Piwik::checkUserHasSuperUserAccess();

        $view = new View('@CoreAdminHome/generalSettings');
        $this->handleGeneralSettingsAdmin($view);

        $view->trustedHosts = array_values(Url::getTrustedHostsFromConfig());
        $logo = new CustomLogo();
        $view->branding              = array('use_custom_logo' => $logo->isEnabled());
        $view->fileUploadEnabled     = $logo->isFileUploadEnabled();
        $view->logosWriteable        = $logo->isCustomLogoWritable();
        $view->hasUserLogo           = CustomLogo::hasUserLogo();
        $view->pathUserLogo          = CustomLogo::getPathUserLogo();
        $view->hasUserFavicon        = CustomLogo::hasUserFavicon();
        $view->pathUserFavicon       = CustomLogo::getPathUserFavicon();
        $view->pathUserLogoSmall     = CustomLogo::getPathUserLogoSmall();
        $view->pathUserLogoSVG       = CustomLogo::getPathUserSvgLogo();
        $view->pathUserLogoDirectory = realpath(dirname($view->pathUserLogo) . '/');
        $view->mailTypes = array(
            '' => '',
            'Plain' => 'Plain',
            'Login' => 'Login',
            'Crammd5' => 'Crammd5',
        );
        $view->mailEncryptions = array(
            '' => '',
            'ssl' => 'SSL',
            'tls' => 'TLS'
        );

        $view->language = LanguagesManager::getLanguageCodeForCurrentUser();
        $this->setBasicVariablesView($view);
        return $view->render();
    }

    public function setMailSettings()
    {
        Piwik::checkUserHasSuperUserAccess();

        if (!self::isGeneralSettingsAdminEnabled()) {
            // General settings + Beta channel + SMTP settings is disabled
            return '';
        }

        $response = new ResponseBuilder('json2');
        try {
            $this->checkTokenInUrl();

            // Update email settings
            $mail = array();
            $mail['transport'] = (Common::getRequestVar('mailUseSmtp') == '1') ? 'smtp' : '';
            $mail['port'] = Common::getRequestVar('mailPort', '');
            $mail['host'] = Common::unsanitizeInputValue(Common::getRequestVar('mailHost', ''));
            $mail['type'] = Common::getRequestVar('mailType', '');
            $mail['username'] = Common::unsanitizeInputValue(Common::getRequestVar('mailUsername', ''));
            $mail['password'] = Common::unsanitizeInputValue(Common::getRequestVar('mailPassword', ''));
            $mail['encryption'] = Common::getRequestVar('mailEncryption', '');

            Config::getInstance()->mail = $mail;

            Config::getInstance()->forceSave();

            $toReturn = $response->getResponse();
        } catch (Exception $e) {
            $toReturn = $response->getResponseException($e);
        }

        return $toReturn;
    }

    /**
     * Renders and echo's an admin page that lets users generate custom JavaScript
     * tracking code and custom image tracker links.
     */
    public function trackingCodeGenerator()
    {
        Piwik::checkUserHasSomeViewAccess();
        
        $view = new View('@CoreAdminHome/trackingCodeGenerator');
        $this->setBasicVariablesView($view);
        $view->topMenu  = MenuTop::getInstance()->getMenu();

        $viewableIdSites = APISitesManager::getInstance()->getSitesIdWithAtLeastViewAccess();

        $defaultIdSite = reset($viewableIdSites);
        $view->idSite = Common::getRequestVar('idSite', $defaultIdSite, 'int');

        $view->defaultReportSiteName = Site::getNameFor($view->idSite);
        $view->defaultSiteRevenue = Site::getCurrencySymbolFor($view->idSite);
        $view->maxCustomVariables = CustomVariables::getNumUsableCustomVariables();

        $view->defaultSite = array('id' => $view->idSite, 'name' => $view->defaultReportSiteName);

        $allUrls = APISitesManager::getInstance()->getSiteUrlsFromId($view->idSite);
        if (isset($allUrls[1])) {
            $aliasUrl = $allUrls[1];
        } else {
            $aliasUrl = 'x.domain.com';
        }
        $view->defaultReportSiteAlias = $aliasUrl;

        $mainUrl = Site::getMainUrlFor($view->idSite);
        $view->defaultReportSiteDomain = @parse_url($mainUrl, PHP_URL_HOST);

        $dntChecker = new DoNotTrackHeaderChecker();
        $view->serverSideDoNotTrackEnabled = $dntChecker->isActive();

        return $view->render();
    }

    /**
     * Shows the "Track Visits" checkbox.
     */
    public function optOut()
    {
        return $this->optOutManager->getOptOutView()->render();
    }

    public function uploadCustomLogo()
    {
        Piwik::checkUserHasSuperUserAccess();
        $this->checkTokenInUrl();

        $logo = new CustomLogo();
        $successLogo    = $logo->copyUploadedLogoToFilesystem();
        $successFavicon = $logo->copyUploadedFaviconToFilesystem();

        if ($successLogo || $successFavicon) {
            return '1';
        }
        return '0';
    }

    public static function isGeneralSettingsAdminEnabled()
    {
        return (bool) Config::getInstance()->General['enable_general_settings_admin'];
    }

    private function handleGeneralSettingsAdmin($view)
    {
        // Whether to display or not the general settings (cron, beta, smtp)
        $view->isGeneralSettingsAdminEnabled = self::isGeneralSettingsAdminEnabled();
        if ($view->isGeneralSettingsAdminEnabled) {
            $this->displayWarningIfConfigFileNotWritable();
        }

        $enableBrowserTriggerArchiving = Rules::isBrowserTriggerEnabled();
        $todayArchiveTimeToLive = Rules::getTodayArchiveTimeToLive();
        $showWarningCron = false;
        if (!$enableBrowserTriggerArchiving
            && $todayArchiveTimeToLive < 3600
        ) {
            $showWarningCron = true;
        }
        $view->showWarningCron = $showWarningCron;
        $view->todayArchiveTimeToLive = $todayArchiveTimeToLive;
        $view->todayArchiveTimeToLiveDefault = Rules::getTodayArchiveTimeToLiveDefault();
        $view->enableBrowserTriggerArchiving = $enableBrowserTriggerArchiving;

        $view->mail = Config::getInstance()->mail;
    }

}<|MERGE_RESOLUTION|>--- conflicted
+++ resolved
@@ -54,12 +54,9 @@
 
         $hasDonateForm = $widgetsList->isDefined('CoreHome', 'getDonateForm');
         $hasPiwikBlog = $widgetsList->isDefined('RssWidget', 'rssPiwik');
-<<<<<<< HEAD
         $hasPremiumFeatures = $widgetsList->isDefined('Marketplace', 'getPremiumFeatures');
         $hasNewPlugins = $widgetsList->isDefined('Marketplace', 'getNewPlugins');
-=======
         $hasDiagnostics = $widgetsList->isDefined('About Piwik', 'Installation_SystemCheck');
->>>>>>> 18b669e1
 
         return $this->renderTemplate('home', array(
             'isMarketplaceEnabled' => $isMarketplaceEnabled,
