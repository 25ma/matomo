<?php
/**
 * Piwik - Open source web analytics
 *
 * @link http://piwik.org
 * @license http://www.gnu.org/licenses/gpl-3.0.html GPL v3 or later
 *
 * @category Piwik_Plugins
 * @package SegmentEditor
 */
namespace Piwik\Plugins\SegmentEditor;

use Exception;
use Piwik\Common;
use Piwik\Date;
use Piwik\Db;
use Piwik\Piwik;
use Piwik\Segment;

/**
 * The SegmentEditor API lets you add, update, delete custom Segments, and list saved segments.a
 *
 * @package SegmentEditor
 * @method static \Piwik\Plugins\SegmentEditor\API getInstance()
 */
class API extends \Piwik\Plugin\API
{
    const DEACTIVATE_SEGMENT_EVENT = 'SegmentEditor.deactivate';

    protected function checkSegmentValue($definition, $idSite)
    {
        // unsanitize so we don't record the HTML entitied segment
        $definition = Common::unsanitizeInputValue($definition);
        $definition = str_replace("#", '%23', $definition); // hash delimiter
        $definition = str_replace("'", '%27', $definition); // not encoded in JS
        $definition = str_replace("&", '%26', $definition);

        try {
            $segment = new Segment($definition, $idSite);
            $segment->getHash();
        } catch (Exception $e) {
            throw new Exception("The specified segment is invalid: " . $e->getMessage());
        }
        return $definition;
    }

    protected function checkSegmentName($name)
    {
        if (empty($name)) {
            throw new Exception("Invalid name for this custom segment.");
        }
    }

    protected function checkEnabledAllUsers($enabledAllUsers)
    {
        $enabledAllUsers = (int)$enabledAllUsers;
        if ($enabledAllUsers
            && !Piwik::hasUserSuperUserAccess()
        ) {
            throw new Exception("enabledAllUsers=1 requires Super User access");
        }
        return $enabledAllUsers;
    }

    protected function checkIdSite($idSite)
    {
        if (empty($idSite)) {
<<<<<<< HEAD
            if (!Piwik::hasUserSuperUserAccess()) {
                throw new Exception("idSite is required, unless you are Super User and can create the segment across all websites");
=======
            if (!Piwik::isUserIsSuperUser()) {
                throw new Exception($this->getMessageCannotEditSegmentCreatedBySuperUser());
>>>>>>> 2d41d1ea
            }
        } else {
            if (!is_numeric($idSite)) {
                throw new Exception("idSite should be a numeric value");
            }
            Piwik::checkUserHasViewAccess($idSite);
        }
        $idSite = (int)$idSite;
        return $idSite;
    }

    protected function checkAutoArchive($autoArchive, $idSite)
    {
        $autoArchive = (int)$autoArchive;
        if ($autoArchive) {
            $exception = new Exception("To prevent abuse, autoArchive=1 requires Super User or ControllerAdmin access.");
            if (empty($idSite)) {
                if (!Piwik::hasUserSuperUserAccess()) {
                    throw $exception;
                }
            } else {
                if (!Piwik::isUserHasAdminAccess($idSite)) {
                    throw $exception;
                }
            }
        }
        return $autoArchive;
    }

    protected function getSegmentOrFail($idSegment)
    {
        $segment = $this->get($idSegment);

        if (empty($segment)) {
            throw new Exception("Requested segment not found");
        }
        return $segment;
    }

    protected function checkUserIsNotAnonymous()
    {
        if (Piwik::isUserIsAnonymous()) {
            throw new Exception("To create, edit or delete Custom Segments, please sign in first.");
        }
    }

    /**
     * Deletes a stored segment.
     *
     * @param $idSegment
     * @return bool
     */
    public function delete($idSegment)
    {
        $this->checkUserIsNotAnonymous();

        $this->sendSegmentDeactivationEvent($idSegment);

        $this->getSegmentOrFail($idSegment);

        $db = Db::get();
        $db->delete(Common::prefixTable('segment'), 'idsegment = ' . $idSegment);
        return true;
    }

    /**
     * Modifies an existing stored segment.
     *
     * @param int $idSegment The ID of the stored segment to modify.
     * @param string $name The new name of the segment.
     * @param string $definition The new definition of the segment.
     * @param bool $idSite If supplied, associates the stored segment with as single site.
     * @param bool $autoArchive Whether to automatically archive data with the segment or not.
     * @param bool $enabledAllUsers Whether the stored segment is viewable by all users or just the one that created it.
     *
     * @return bool
     */
    public function update($idSegment, $name, $definition, $idSite = false, $autoArchive = false, $enabledAllUsers = false)
    {
        $this->checkUserIsNotAnonymous();
        $segment = $this->getSegmentOrFail($idSegment);

        $idSite = $this->checkIdSite($idSite);
        $this->checkSegmentName($name);
        $definition = $this->checkSegmentValue($definition, $idSite);
        $enabledAllUsers = $this->checkEnabledAllUsers($enabledAllUsers);
        $autoArchive = $this->checkAutoArchive($autoArchive, $idSite);

        if ($this->segmentVisibilityIsReduced($idSite, $enabledAllUsers, $segment)) {
            $this->sendSegmentDeactivationEvent($idSegment);
        }

        $bind = array(
            'name'               => $name,
            'definition'         => $definition,
            'enable_all_users'   => $enabledAllUsers,
            'enable_only_idsite' => $idSite,
            'auto_archive'       => $autoArchive,
            'ts_last_edit'       => Date::now()->getDatetime(),
        );

        $db = Db::get();
        $db->update(Common::prefixTable("segment"),
            $bind,
            "idsegment = $idSegment"
        );
        return true;
    }

    /**
     * Adds a new stored segment.
     *
     * @param string $name The new name of the segment.
     * @param string $definition The new definition of the segment.
     * @param bool $idSite If supplied, associates the stored segment with as single site.
     * @param bool $autoArchive Whether to automatically archive data with the segment or not.
     * @param bool $enabledAllUsers Whether the stored segment is viewable by all users or just the one that created it.
     *
     * @return int The newly created segment Id
     */
    public function add($name, $definition, $idSite = false, $autoArchive = false, $enabledAllUsers = false)
    {
        $this->checkUserIsNotAnonymous();
        $idSite = $this->checkIdSite($idSite);
        $this->checkSegmentName($name);
        $definition = $this->checkSegmentValue($definition, $idSite);
        $enabledAllUsers = $this->checkEnabledAllUsers($enabledAllUsers);
        $autoArchive = $this->checkAutoArchive($autoArchive, $idSite);

        $db = Db::get();
        $bind = array(
            'name'               => $name,
            'definition'         => $definition,
            'login'              => Piwik::getCurrentUserLogin(),
            'enable_all_users'   => $enabledAllUsers,
            'enable_only_idsite' => $idSite,
            'auto_archive'       => $autoArchive,
            'ts_created'         => Date::now()->getDatetime(),
            'deleted'            => 0,
        );
        $db->insert(Common::prefixTable("segment"), $bind);
        return $db->lastInsertId();
    }

    /**
     * Returns a stored segment by ID
     *
     * @param $idSegment
     * @throws Exception
     * @return bool
     */
    public function get($idSegment)
    {
        Piwik::checkUserHasSomeViewAccess();
        if (!is_numeric($idSegment)) {
            throw new Exception("idSegment should be numeric.");
        }
        $segment = Db::get()->fetchRow("SELECT * " .
            " FROM " . Common::prefixTable("segment") .
            " WHERE idsegment = ?", $idSegment);

        if (empty($segment)) {
            return false;
        }
        try {

            if (!$segment['enable_all_users']) {
                Piwik::checkUserHasSuperUserAccessOrIsTheUser($segment['login']);
            }

        } catch (Exception $e) {
            throw new Exception($this->getMessageCannotEditSegmentCreatedBySuperUser());
        }

        if ($segment['deleted']) {
            throw new Exception("This segment is marked as deleted. ");
        }
        return $segment;
    }

    /**
     * Returns all stored segments.
     *
     * @param bool $idSite Whether to return stored segments that are only auto-archived for a specific idSite, or all of them. If supplied, must be a valid site ID.
     * @param bool $returnOnlyAutoArchived Whether to only return stored segments that are auto-archived or not.
     * @return array
     */
    public function getAll($idSite = false, $returnOnlyAutoArchived = false)
    {
        if (!empty($idSite)) {
            Piwik::checkUserHasViewAccess($idSite);
        } else {
            Piwik::checkUserHasSomeViewAccess();
        }
        $bind = array();

        // Build basic segment filtering
        $whereIdSite = '';
        if (!empty($idSite)) {
            $whereIdSite = 'enable_only_idsite = ? OR ';
            $bind[] = $idSite;
        }

        $bind[] = Piwik::getCurrentUserLogin();

        $extraWhere = '';
        if ($returnOnlyAutoArchived) {
            $extraWhere = ' AND auto_archive = 1';
        }

        // Query
        $sql = "SELECT * " .
            " FROM " . Common::prefixTable("segment") .
            " WHERE ($whereIdSite enable_only_idsite = 0)
                        AND  (enable_all_users = 1 OR login = ?)
                        AND deleted = 0
                        $extraWhere
                      ORDER BY name ASC";
        $segments = Db::get()->fetchAll($sql, $bind);

        return $segments;
    }

    /**
     * When deleting or making a segment invisible, allow plugins to throw an exception or propagate the action
     *
     * @param $idSegment
     */
    private function sendSegmentDeactivationEvent($idSegment)
    {
        /**
         * Triggered before a segment is deleted or made invisible.
         * 
         * This event can be used by plugins to throw an exception
         * or do something else.
         * 
         * @param int $idSegment The ID of the segment being deleted.
         */
        Piwik::postEvent(self::DEACTIVATE_SEGMENT_EVENT, array($idSegment));
    }

    /**
     * @param $idSiteNewValue
     * @param $enableAllUserNewValue
     * @param $segment
     * @return bool
     */
    private function segmentVisibilityIsReduced($idSiteNewValue, $enableAllUserNewValue, $segment)
    {
        $allUserVisibilityIsDropped = $segment['enable_all_users'] && !$enableAllUserNewValue;
        $allWebsiteVisibilityIsDropped = !isset($segment['idSite']) && $idSiteNewValue;

        return $allUserVisibilityIsDropped || $allWebsiteVisibilityIsDropped;
    }

    /**
     * @return string
     */
    private function getMessageCannotEditSegmentCreatedBySuperUser()
    {
        return "You can only edit the custom segments you have created yourself. This segment was created and 'shared with you' by the Super User. " .
        "To modify this segment, you can first create a new one by clicking on 'Add new segment'. Then you can customize the segment's definition.";
    }
}<|MERGE_RESOLUTION|>--- conflicted
+++ resolved
@@ -65,13 +65,8 @@
     protected function checkIdSite($idSite)
     {
         if (empty($idSite)) {
-<<<<<<< HEAD
             if (!Piwik::hasUserSuperUserAccess()) {
-                throw new Exception("idSite is required, unless you are Super User and can create the segment across all websites");
-=======
-            if (!Piwik::isUserIsSuperUser()) {
                 throw new Exception($this->getMessageCannotEditSegmentCreatedBySuperUser());
->>>>>>> 2d41d1ea
             }
         } else {
             if (!is_numeric($idSite)) {
