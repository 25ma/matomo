<?php
/**
 * Piwik - Open source web analytics
 *
 * @link http://piwik.org
 * @license http://www.gnu.org/licenses/gpl-3.0.html GPL v3 or later
 *
 * @category Piwik_Plugins
 * @package Piwik_Live
 */
use Piwik\API\Request;
use Piwik\Common;
use Piwik\Piwik;
use Piwik\Config;
use Piwik\Controller;
use Piwik\ViewDataTable;
use Piwik\View;

/**
 * @package Piwik_Live
 */
class Piwik_Live_Controller extends Controller
{
    const SIMPLE_VISIT_COUNT_WIDGET_LAST_MINUTES_CONFIG_KEY = 'live_widget_visitor_count_last_minutes';

    function index($fetch = false)
    {
        return $this->widget($fetch);
    }

    public function widget($fetch = false)
    {
        $view = new View('@Live/index');
        $view->idSite = $this->idSite;
        $view = $this->setCounters($view);
        $view->liveRefreshAfterMs = (int)Config::getInstance()->General['live_widget_refresh_after_seconds'] * 1000;
        $view->visitors = $this->getLastVisitsStart($fetchPlease = true);
        $view->liveTokenAuth = Piwik::getCurrentUserTokenAuth();
        return $this->render($view, $fetch);
    }

    public function getSimpleLastVisitCount($fetch = false)
    {
        $lastMinutes = Config::getInstance()->General[self::SIMPLE_VISIT_COUNT_WIDGET_LAST_MINUTES_CONFIG_KEY];

        $lastNData = Request::processRequest('Live.getCounters', array('lastMinutes' => $lastMinutes));

        $view = new View('@Live/getSimpleLastVisitCount');
        $view->lastMinutes = $lastMinutes;
        $view->visitors = Piwik::getPrettyNumber($lastNData[0]['visitors']);
        $view->visits = Piwik::getPrettyNumber($lastNData[0]['visits']);
        $view->actions = Piwik::getPrettyNumber($lastNData[0]['actions']);
        $view->refreshAfterXSecs = Config::getInstance()->General['live_widget_refresh_after_seconds'];
        $view->translations = array(
            'one_visitor' => Piwik_Translate('Live_NbVisitor'),
            'visitors'    => Piwik_Translate('Live_NbVisitors'),
            'one_visit'   => Piwik_Translate('General_OneVisit'),
            'visits'      => Piwik_Translate('General_NVisits'),
            'one_action'  => Piwik_Translate('General_OneAction'),
            'actions'     => Piwik_Translate('VisitsSummary_NbActionsDescription'),
            'one_minute'  => Piwik_Translate('General_OneMinute'),
            'minutes'     => Piwik_Translate('General_NMinutes')
        );
        return $this->render($view, $fetch);
    }

    public function ajaxTotalVisitors($fetch = false)
    {
        $view = new View('@Live/ajaxTotalVisitors');
        $view = $this->setCounters($view);
        $view->idSite = $this->idSite;
        return $this->render($view, $fetch);
    }

    private function render(View $view, $fetch)
    {
        $rendered = $view->render();
        if ($fetch) {
            return $rendered;
        }
        echo $rendered;
    }
    
    public function indexVisitorLog()
    {
<<<<<<< HEAD
        $view = new View('@Live/indexVisitorLog.twig');
        $view->filterEcommerce = Common::getRequestVar('filterEcommerce', 0, 'int');
        $view->visitorLog = $this->getVisitorLog($fetch = true);
=======
        $view = new Piwik_View('@Live/indexVisitorLog.twig');
        $view->filterEcommerce = Piwik_Common::getRequestVar('filterEcommerce', 0, 'int');
        $view->visitorLog = $this->getLastVisitsDetails($fetch = true);
>>>>>>> 13f657cc
        echo $view->render();
    }

    public function getLastVisitsDetails($fetch = false)
    {
<<<<<<< HEAD
        $view = ViewDataTable::factory();
        $view->init($this->pluginName,
            __FUNCTION__,
            'Live.getLastVisitsDetails'
        );
        $view->disableGenericFilters();
        $view->disableSort();
        $view->setTemplate("@Live/getVisitorLog.twig");
        $view->setSortedColumn('idVisit', 'ASC');
        $view->disableSearchBox();
        $view->setLimit(20);
        $view->disableOffsetInformation();
        $view->disableExcludeLowPopulation();

        // disable the tag cloud,  pie charts, bar chart icons
        $view->disableShowAllViewsIcons();
        // disable the button "show more data"
        $view->disableShowAllColumns();
        // disable the RSS feed
        $view->disableShowExportAsRssFeed();

        // disable all row actions
        if ($view instanceof Piwik_ViewDataTable_HtmlTable) {
            $view->disableRowActions();
        }

        $view->setReportDocumentation(Piwik_Translate('Live_VisitorLogDocumentation', array('<br />', '<br />')));

        // set a very high row count so that the next link in the footer of the data table is always shown
        $view->setCustomParameter('totalRows', 10000000);

        $view->setCustomParameter('filterEcommerce', Common::getRequestVar('filterEcommerce', 0, 'int'));
        $view->setCustomParameter('pageUrlNotDefined', Piwik_Translate('General_NotDefined', Piwik_Translate('Actions_ColumnPageURL')));
=======
        return Piwik_ViewDataTable::renderReport($this->pluginName, __FUNCTION__, $fetch);
    }
>>>>>>> 13f657cc

    /**
     * @deprecated
     */
    public function getVisitorLog($fetch = false)
    {
        return $this->getLastVisitsDetails($fetch);
    }

    public function getLastVisitsStart($fetch = false)
    {
        // hack, ensure we load today's visits by default
        $_GET['date'] = 'today';
        $_GET['period'] = 'day';
        $view = new View('@Live/getLastVisitsStart');
        $view->idSite = $this->idSite;

        $api = new Request("method=Live.getLastVisitsDetails&idSite={$this->idSite}&filter_limit=10&format=php&serialize=0&disable_generic_filters=1");
        $visitors = $api->process();
        $view->visitors = $visitors;

        return $this->render($view, $fetch);
    }

    private function setCounters($view)
    {
<<<<<<< HEAD
        $segment = ViewDataTable::getRawSegmentFromRequest();
=======
        $segment = Piwik_API_Request::getRawSegmentFromRequest();
>>>>>>> 13f657cc
        $last30min = Piwik_Live_API::getInstance()->getCounters($this->idSite, $lastMinutes = 30, $segment);
        $last30min = $last30min[0];
        $today = Piwik_Live_API::getInstance()->getCounters($this->idSite, $lastMinutes = 24 * 60, $segment);
        $today = $today[0];
        $view->visitorsCountHalfHour = $last30min['visits'];
        $view->visitorsCountToday = $today['visits'];
        $view->pisHalfhour = $last30min['actions'];
        $view->pisToday = $today['actions'];
        return $view;
    }
}<|MERGE_RESOLUTION|>--- conflicted
+++ resolved
@@ -83,58 +83,16 @@
     
     public function indexVisitorLog()
     {
-<<<<<<< HEAD
-        $view = new View('@Live/indexVisitorLog.twig');
+        $view = new Piwik_View('@Live/indexVisitorLog.twig');
         $view->filterEcommerce = Common::getRequestVar('filterEcommerce', 0, 'int');
-        $view->visitorLog = $this->getVisitorLog($fetch = true);
-=======
-        $view = new Piwik_View('@Live/indexVisitorLog.twig');
-        $view->filterEcommerce = Piwik_Common::getRequestVar('filterEcommerce', 0, 'int');
         $view->visitorLog = $this->getLastVisitsDetails($fetch = true);
->>>>>>> 13f657cc
         echo $view->render();
     }
 
     public function getLastVisitsDetails($fetch = false)
     {
-<<<<<<< HEAD
-        $view = ViewDataTable::factory();
-        $view->init($this->pluginName,
-            __FUNCTION__,
-            'Live.getLastVisitsDetails'
-        );
-        $view->disableGenericFilters();
-        $view->disableSort();
-        $view->setTemplate("@Live/getVisitorLog.twig");
-        $view->setSortedColumn('idVisit', 'ASC');
-        $view->disableSearchBox();
-        $view->setLimit(20);
-        $view->disableOffsetInformation();
-        $view->disableExcludeLowPopulation();
-
-        // disable the tag cloud,  pie charts, bar chart icons
-        $view->disableShowAllViewsIcons();
-        // disable the button "show more data"
-        $view->disableShowAllColumns();
-        // disable the RSS feed
-        $view->disableShowExportAsRssFeed();
-
-        // disable all row actions
-        if ($view instanceof Piwik_ViewDataTable_HtmlTable) {
-            $view->disableRowActions();
-        }
-
-        $view->setReportDocumentation(Piwik_Translate('Live_VisitorLogDocumentation', array('<br />', '<br />')));
-
-        // set a very high row count so that the next link in the footer of the data table is always shown
-        $view->setCustomParameter('totalRows', 10000000);
-
-        $view->setCustomParameter('filterEcommerce', Common::getRequestVar('filterEcommerce', 0, 'int'));
-        $view->setCustomParameter('pageUrlNotDefined', Piwik_Translate('General_NotDefined', Piwik_Translate('Actions_ColumnPageURL')));
-=======
         return Piwik_ViewDataTable::renderReport($this->pluginName, __FUNCTION__, $fetch);
     }
->>>>>>> 13f657cc
 
     /**
      * @deprecated
@@ -161,11 +119,7 @@
 
     private function setCounters($view)
     {
-<<<<<<< HEAD
-        $segment = ViewDataTable::getRawSegmentFromRequest();
-=======
         $segment = Piwik_API_Request::getRawSegmentFromRequest();
->>>>>>> 13f657cc
         $last30min = Piwik_Live_API::getInstance()->getCounters($this->idSite, $lastMinutes = 30, $segment);
         $last30min = $last30min[0];
         $today = Piwik_Live_API::getInstance()->getCounters($this->idSite, $lastMinutes = 24 * 60, $segment);
