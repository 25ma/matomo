<?php
/**
 * Piwik - Open source web analytics
 *
 * @link http://piwik.org
 * @license http://www.gnu.org/licenses/gpl-3.0.html GPL v3 or later
 *
 * @category Piwik_Plugins
 * @package Piwik_Live
 */

/**
 * @see plugins/Referers/functions.php
 */
require_once PIWIK_INCLUDE_PATH . '/plugins/Live/Visitor.php';

/**
 * The Live! API lets you access complete visit level information about your visitors. Combined with the power of <a href='http://piwik.org/docs/analytics-api/segmentation/' target='_blank'>Segmentation</a>,
 * you will be able to request visits filtered by any criteria.
 *
 * The method "getLastVisitsDetails" will return extensive data for each visit, which includes: server time, visitId, visitorId,
 * visitorType (new or returning), number of pages, list of all pages (and events, file downloaded and outlinks clicked),
 * custom variables names and values set to this visit, number of goal conversions (and list of all Goal conversions for this visit,
 * with time of conversion, revenue, URL, etc.), but also other attributes such as: days since last visit, days since first visit,
 * country, continent, visitor IP,
 * provider, referrer used (referrer name, keyword if it was a search engine, full URL), campaign name and keyword, operating system,
 * browser, type of screen, resolution, supported browser plugins (flash, java, silverlight, pdf, etc.), various dates & times format to make
 * it easier for API users... and more!
 *
 * With the parameter <a href='http://piwik.org/docs/analytics-api/segmentation/' target='_blank'>'&segment='</a> you can filter the
 * returned visits by any criteria (visitor IP, visitor ID, country, keyword used, time of day, etc.).
 *
 * The method "getCounters" is used to return a simple counter: visits, number of actions, number of converted visits, in the last N minutes.
 *
 * See also the documentation about <a href='http://piwik.org/docs/real-time/' target='_blank'>Real time widget and visitor level reports</a> in Piwik.
 * @package Piwik_Live
 */
class Piwik_Live_API
{
    static private $instance = null;

    /**
     * @return Piwik_Live_API
     */
    static public function getInstance()
    {
        if (self::$instance == null) {
            self::$instance = new self;
        }
        return self::$instance;
    }

    /**
     * This will return simple counters, for a given website ID, for visits over the last N minutes
     *
     * @param int Id Site
     * @param int Number of minutes to look back at
     *
     * @return array( visits => N, actions => M, visitsConverted => P )
     */
    public function getCounters($idSite, $lastMinutes, $segment = false)
    {
        Piwik::checkUserHasViewAccess($idSite);
        $lastMinutes = (int)$lastMinutes;

        $select = "count(*) as visits,
				SUM(log_visit.visit_total_actions) as actions,
				SUM(log_visit.visit_goal_converted) as visitsConverted,
				COUNT(DISTINCT log_visit.idvisitor) as visitors";

        $from = "log_visit";

        $where = "log_visit.idsite = ?
				AND log_visit.visit_last_action_time >= ?";

        $bind = array(
            $idSite,
            Piwik_Date::factory(time() - $lastMinutes * 60)->toString('Y-m-d H:i:s')
        );

        $segment = new Piwik_Segment($segment, $idSite);
        $query = $segment->getSelectQuery($select, $from, $where, $bind);

        $data = Piwik_FetchAll($query['sql'], $query['bind']);

        // These could be unset for some reasons, ensure they are set to 0
        empty($data[0]['actions']) ? $data[0]['actions'] = 0 : '';
        empty($data[0]['visitsConverted']) ? $data[0]['visitsConverted'] = 0 : '';
        return $data;
    }

    /**
     * The same functionnality can be obtained using segment=visitorId==$visitorId with getLastVisitsDetails
     *
     * @deprecated
     * @ignore
     * @param int $visitorId
     * @param int $idSite
     * @param int $filter_limit
     * @param bool $flat Whether to flatten the visitor details array
     *
     * @return Piwik_DataTable
     */
    public function getLastVisitsForVisitor($visitorId, $idSite, $filter_limit = 10, $flat = false)
    {
        Piwik::checkUserHasViewAccess($idSite);
        $visitorDetails = $this->loadLastVisitorDetailsFromDatabase($idSite, $period = false, $date = false, $segment = false, $filter_limit, $filter_offset = false, $visitorId);
        $table = $this->getCleanedVisitorsFromDetails($visitorDetails, $idSite, $flat);
        return $table;
    }

    /**
     * Returns the last visits tracked in the specified website
     * You can define any number of filters: none, one, many or all parameters can be defined
     *
     * @param int $idSite Site ID
     * @param bool|string $period Period to restrict to when looking at the logs
     * @param bool|string $date Date to restrict to
     * @param bool|int $segment (optional) Number of visits rows to return
     * @param bool|int $filter_limit (optional) Only return X visits
     * @param bool|int $filter_offset (optional) Skip the first X visits (useful when paginating)
     * @param bool|int $minTimestamp (optional) Minimum timestamp to restrict the query to (useful when paginating or refreshing visits)
     *
     * @return Piwik_DataTable
     */
    public function getLastVisitsDetails($idSite, $period, $date, $segment = false, $filter_limit = false, $filter_offset = false, $minTimestamp = false, $flat = false, $doNotFetchActions = false)
    {
        if (empty($filter_limit)) {
            $filter_limit = 10;
        }
        Piwik::checkUserHasViewAccess($idSite);
        $visitorDetails = $this->loadLastVisitorDetailsFromDatabase($idSite, $period, $date, $segment, $filter_limit, $filter_offset, $visitorId = false, $minTimestamp);
        $dataTable = $this->getCleanedVisitorsFromDetails($visitorDetails, $idSite, $flat, $doNotFetchActions);
        return $dataTable;
    }

    /**
     * @deprecated
     */
    public function getLastVisits($idSite, $filter_limit = 10, $minTimestamp = false)
    {
        return $this->getLastVisitsDetails($idSite, $period = false, $date = false, $segment = false, $filter_limit, $filter_offset = false, $minTimestamp, $flat = false);
    }

    /**
     * For an array of visits, query the list of pages for this visit
     * as well as make the data human readable
     * @param array $visitorDetails
     * @param int $idSite
     * @param bool $flat whether to flatten the array (eg. 'customVariables' names/values will appear in the root array rather than in 'customVariables' key
     * @param bool $doNotFetchActions If set to true, we only fetch visit info and not actions (much faster)
     *
     * @return Piwik_DataTable
     */
    private function getCleanedVisitorsFromDetails($visitorDetails, $idSite, $flat = false, $doNotFetchActions = false)
    {
        $actionsLimit = (int)Piwik_Config::getInstance()->General['visitor_log_maximum_actions_per_visit'];

        $table = new Piwik_DataTable();

        $site = new Piwik_Site($idSite);
        $timezone = $site->getTimezone();
        $currencies = Piwik_SitesManager_API::getInstance()->getCurrencySymbols();
        foreach ($visitorDetails as $visitorDetail) {
            $this->cleanVisitorDetails($visitorDetail, $idSite);
            $visitor = new Piwik_Live_Visitor($visitorDetail);
            $visitorDetailsArray = $visitor->getAllVisitorDetails();

            $visitorDetailsArray['siteCurrency'] = $site->getCurrency();
            $visitorDetailsArray['siteCurrencySymbol'] = @$currencies[$site->getCurrency()];
            $visitorDetailsArray['serverTimestamp'] = $visitorDetailsArray['lastActionTimestamp'];
            $dateTimeVisit = Piwik_Date::factory($visitorDetailsArray['lastActionTimestamp'], $timezone);
            $visitorDetailsArray['serverTimePretty'] = $dateTimeVisit->getLocalized('%time%');
            $visitorDetailsArray['serverDatePretty'] = $dateTimeVisit->getLocalized(Piwik_Translate('CoreHome_ShortDateFormat'));

            $dateTimeVisitFirstAction = Piwik_Date::factory($visitorDetailsArray['firstActionTimestamp'], $timezone);
            $visitorDetailsArray['serverDatePrettyFirstAction'] = $dateTimeVisitFirstAction->getLocalized(Piwik_Translate('CoreHome_ShortDateFormat'));
            $visitorDetailsArray['serverTimePrettyFirstAction'] = $dateTimeVisitFirstAction->getLocalized('%time%');

            $visitorDetailsArray['actionDetails'] = array();
            if(!$doNotFetchActions) {
                $visitorDetailsArray = $this->enrichVisitorArrayWithActions($visitorDetailsArray, $actionsLimit, $timezone);
            }

            if($flat) {
                $visitorDetailsArray = $this->flattenVisitorDetailsArray($visitorDetailsArray);
            }
            $table->addRowFromArray(array(Piwik_DataTable_Row::COLUMNS => $visitorDetailsArray));
        }
        return $table;
    }

    private function getCustomVariablePrettyKey($key)
    {
        $rename = array(
            Piwik_Tracker_Action::CVAR_KEY_SEARCH_CATEGORY => Piwik_Translate('Actions_ColumnSearchCategory'),
            Piwik_Tracker_Action::CVAR_KEY_SEARCH_COUNT    => Piwik_Translate('Actions_ColumnSearchResultsCount'),
        );
        if (isset($rename[$key])) {
            return $rename[$key];
        }
        return $key;
    }


    /**
     * The &flat=1 feature is used by API.getSuggestedValuesForSegment
     *
     * @param $visitorDetailsArray
     * @return array
     */
    private function flattenVisitorDetailsArray($visitorDetailsArray)
    {
        // NOTE: if you flatten more fields from the "actionDetails" array
        //       ==> also update API/API.php getSuggestedValuesForSegment(), the $segmentsNeedActionsInfo array

        // flatten visit custom variables
        if (is_array($visitorDetailsArray['customVariables'])) {
            foreach ($visitorDetailsArray['customVariables'] as $thisCustomVar) {
                $visitorDetailsArray = array_merge($visitorDetailsArray, $thisCustomVar);
            }
            unset($visitorDetailsArray['customVariables']);
        }

        // flatten page views custom variables
        $count = 1;
        foreach ($visitorDetailsArray['actionDetails'] as $action) {
            if (!empty($action['customVariables'])) {
                foreach ($action['customVariables'] as $thisCustomVar) {
                    foreach ($thisCustomVar as $cvKey => $cvValue) {
                        $flattenedKeyName = $cvKey . Piwik_DataTable_Filter_ColumnDelete::APPEND_TO_COLUMN_NAME_TO_KEEP . $count;
                        $visitorDetailsArray[$flattenedKeyName] = $cvValue;
                        $count++;
                    }
                }
            }
        }

        // Flatten Goals
        $count = 1;
        foreach($visitorDetailsArray['actionDetails'] as $action) {
            if(!empty($action['goalId'])) {
                $flattenedKeyName = 'visitConvertedGoalId' . Piwik_DataTable_Filter_ColumnDelete::APPEND_TO_COLUMN_NAME_TO_KEEP . $count;
                $visitorDetailsArray[$flattenedKeyName] = $action['goalId'];
                $count++;
            }
        }

        // Flatten Page Titles/URLs
        $count = 1;
        foreach($visitorDetailsArray['actionDetails'] as $action) {
            if(!empty($action['url'])) {
                $flattenedKeyName = 'pageUrl' . Piwik_DataTable_Filter_ColumnDelete::APPEND_TO_COLUMN_NAME_TO_KEEP . $count;
                $visitorDetailsArray[$flattenedKeyName] = $action['url'];
            }

            if(!empty($action['pageTitle'])) {
                $flattenedKeyName = 'pageTitle' . Piwik_DataTable_Filter_ColumnDelete::APPEND_TO_COLUMN_NAME_TO_KEEP . $count;
                $visitorDetailsArray[$flattenedKeyName] = $action['pageTitle'];
            }

            if(!empty($action['siteSearchKeyword'])) {
                $flattenedKeyName = 'siteSearchKeyword' . Piwik_DataTable_Filter_ColumnDelete::APPEND_TO_COLUMN_NAME_TO_KEEP . $count;
                $visitorDetailsArray[$flattenedKeyName] = $action['siteSearchKeyword'];
            }
            $count++;
        }

        // Entry/exit pages
        $firstAction = $lastAction = false;
        foreach($visitorDetailsArray['actionDetails'] as $action) {
            if($action['type'] == 'action')  {
                if(empty($firstAction)) {
                    $firstAction = $action;
                }
                $lastAction = $action;
            }
        }

        if(!empty($firstAction['pageTitle'])) {
            $visitorDetailsArray['entryPageTitle'] = $firstAction['pageTitle'];
        }
        if(!empty($firstAction['url'])) {
            $visitorDetailsArray['entryPageUrl'] = $firstAction['url'];
        }
        if(!empty($lastAction['pageTitle'])) {
            $visitorDetailsArray['exitPageTitle'] = $lastAction['pageTitle'];
        }
        if(!empty($lastAction['url'])) {
            $visitorDetailsArray['exitPageUrl'] = $lastAction['url'];
        }

        return $visitorDetailsArray;
    }

    private function sortByServerTime($a, $b)
    {
        $ta = strtotime($a['serverTimePretty']);
        $tb = strtotime($b['serverTimePretty']);
        return $ta < $tb
            ? -1
            : ($ta == $tb
                ? 0
                : 1);
    }

    private function loadLastVisitorDetailsFromDatabase($idSite, $period = false, $date = false, $segment = false, $filter_limit = false, $filter_offset = false, $visitorId = false, $minTimestamp = false)
    {
        if (empty($filter_limit)) {
            $filter_limit = 100;
        }

        $where = $whereBind = array();
        $where[] = "log_visit.idsite = ? ";
        $whereBind[] = $idSite;
        $orderBy = "idsite, visit_last_action_time DESC";
        $orderByParent = "sub.visit_last_action_time DESC";
        if (!empty($visitorId)) {
            $where[] = "log_visit.idvisitor = ? ";
            $whereBind[] = @Piwik_Common::hex2bin($visitorId);
        }

        if (!empty($minTimestamp)) {
            $where[] = "log_visit.visit_last_action_time > ? ";
            $whereBind[] = date("Y-m-d H:i:s", $minTimestamp);
        }

        // If no other filter, only look at the last 24 hours of stats
        if (empty($visitorId)
            && empty($filter_offset)
            && empty($period)
            && empty($date)
        ) {
            $period = 'day';
            $date = 'yesterdaySameTime';
        }

        // SQL Filter with provided period
        if (!empty($period) && !empty($date)) {
            $currentSite = new Piwik_Site($idSite);
            $currentTimezone = $currentSite->getTimezone();

            $dateString = $date;
            if ($period == 'range') {
                $processedPeriod = new Piwik_Period_Range('range', $date);
                if ($parsedDate = Piwik_Period_Range::parseDateRange($date)) {
                    $dateString = $parsedDate[2];
                }
            } else {
                $processedDate = Piwik_Date::factory($date);
                if ($date == 'today'
                    || $date == 'now'
                    || $processedDate->toString() == Piwik_Date::factory('now', $currentTimezone)->toString()
                ) {
                    $processedDate = $processedDate->subDay(1);
                }
                $processedPeriod = Piwik_Period::factory($period, $processedDate);
            }
            $dateStart = $processedPeriod->getDateStart()->setTimezone($currentTimezone);
            $where[] = "log_visit.visit_last_action_time >= ?";
            $whereBind[] = $dateStart->toString('Y-m-d H:i:s');

            if (!in_array($date, array('now', 'today', 'yesterdaySameTime'))
                && strpos($date, 'last') === false
                && strpos($date, 'previous') === false
                && Piwik_Date::factory($dateString)->toString('Y-m-d') != Piwik_Date::factory('now', $currentTimezone)->toString()
            ) {
                $dateEnd = $processedPeriod->getDateEnd()->setTimezone($currentTimezone);
                $where[] = " log_visit.visit_last_action_time <= ?";
                $dateEndString = $dateEnd->addDay(1)->toString('Y-m-d H:i:s');
                $whereBind[] = $dateEndString;
            }
        }

        if (count($where) > 0) {
            $where = join("
				AND ", $where);
        } else {
            $where = false;
        }

        $segment = new Piwik_Segment($segment, $idSite);

        // Subquery to use the indexes for ORDER BY
        $select = "log_visit.*";
        $from = "log_visit";
        $subQuery = $segment->getSelectQuery($select, $from, $where, $whereBind, $orderBy);

        $sqlLimit = $filter_limit >= 1 ? " LIMIT " . (int)$filter_offset . ", " . (int)$filter_limit : "";

        // Group by idvisit so that a visitor converting 2 goals only appears once
        $sql = "
			SELECT sub.* 
			FROM ( 
				" . $subQuery['sql'] . "
				$sqlLimit
			) AS sub
			GROUP BY sub.idvisit
			ORDER BY $orderByParent
		";
        try {
            $data = Piwik_FetchAll($sql, $subQuery['bind']);
        } catch (Exception $e) {
            echo $e->getMessage();
            exit;
        }

        return $data;
    }

    /**
     * Removes fields that are not meant to be displayed (md5 config hash)
     * Or that the user should only access if he is super user or admin (cookie, IP)
     *
     * @return void
     */
    private function cleanVisitorDetails(&$visitorDetails, $idSite)
    {
        $toUnset = array('config_id');
        if (Piwik::isUserIsAnonymous()) {
            $toUnset[] = 'idvisitor';
            $toUnset[] = 'location_ip';
        }
        foreach ($toUnset as $keyName) {
            if (isset($visitorDetails[$keyName])) {
                unset($visitorDetails[$keyName]);
            }
        }
    }

    /**
     * @param $visitorDetailsArray
     * @param $actionsLimit
     * @param $timezone
     * @return array
     */
    private function enrichVisitorArrayWithActions($visitorDetailsArray, $actionsLimit, $timezone)
    {
        $idVisit = $visitorDetailsArray['idVisit'];

        $sqlCustomVariables = '';
        for ($i = 1; $i <= Piwik_Tracker::MAX_CUSTOM_VARIABLES; $i++) {
            $sqlCustomVariables .= ', custom_var_k' . $i . ', custom_var_v' . $i;
        }
        // The second join is a LEFT join to allow returning records that don't have a matching page title
        // eg. Downloads, Outlinks. For these, idaction_name is set to 0
        $sql = "
				SELECT
					COALESCE(log_action.type,log_action_title.type) AS type,
					log_action.name AS url,
					log_action.url_prefix,
					log_action_title.name AS pageTitle,
					log_action.idaction AS pageIdAction,
					log_link_visit_action.idlink_va AS pageId,
					log_link_visit_action.server_time as serverTimePretty,
					log_link_visit_action.time_spent_ref_action as timeSpentRef,
					log_link_visit_action.custom_float
					$sqlCustomVariables
				FROM " . Piwik_Common::prefixTable('log_link_visit_action') . " AS log_link_visit_action
					LEFT JOIN " . Piwik_Common::prefixTable('log_action') . " AS log_action
					ON  log_link_visit_action.idaction_url = log_action.idaction
					LEFT JOIN " . Piwik_Common::prefixTable('log_action') . " AS log_action_title
					ON  log_link_visit_action.idaction_name = log_action_title.idaction
				WHERE log_link_visit_action.idvisit = ?
				ORDER BY server_time ASC
				LIMIT 0, $actionsLimit
				 ";
        $actionDetails = Piwik_FetchAll($sql, array($idVisit));

        foreach ($actionDetails as $actionIdx => &$actionDetail) {
            $actionDetail =& $actionDetails[$actionIdx];
            $customVariablesPage = array();
            for ($i = 1; $i <= Piwik_Tracker::MAX_CUSTOM_VARIABLES; $i++) {
                if (!empty($actionDetail['custom_var_k' . $i])) {
                    $cvarKey = $actionDetail['custom_var_k' . $i];
                    $cvarKey = $this->getCustomVariablePrettyKey($cvarKey);
                    $customVariablesPage[$i] = array(
                        'customVariablePageName' . $i  => $cvarKey,
                        'customVariablePageValue' . $i => $actionDetail['custom_var_v' . $i],
                    );
                }
                unset($actionDetail['custom_var_k' . $i]);
                unset($actionDetail['custom_var_v' . $i]);
            }
            if (!empty($customVariablesPage)) {
                $actionDetail['customVariables'] = $customVariablesPage;
            }

            // Reconstruct url from prefix
            $actionDetail['url'] = Piwik_Tracker_Action::reconstructNormalizedUrl($actionDetail['url'], $actionDetail['url_prefix']);
            unset($actionDetail['url_prefix']);

            // Set the time spent for this action (which is the timeSpentRef of the next action)
            if (isset($actionDetails[$actionIdx + 1])) {
                $actionDetail['timeSpent'] = $actionDetails[$actionIdx + 1]['timeSpentRef'];
                $actionDetail['timeSpentPretty'] = Piwik::getPrettyTimeFromSeconds($actionDetail['timeSpent']);

            }
            unset($actionDetails[$actionIdx]['timeSpentRef']); // not needed after timeSpent is added

            // Handle generation time
            if ($actionDetail['custom_float'] > 0) {
                $actionDetail['generationTime'] = Piwik::getPrettyTimeFromSeconds($actionDetail['custom_float'] / 1000);
            }
            unset($actionDetail['custom_float']);

            // Handle Site Search
            if ($actionDetail['type'] == Piwik_Tracker_Action::TYPE_SITE_SEARCH) {
                $actionDetail['siteSearchKeyword'] = $actionDetail['pageTitle'];
                unset($actionDetail['pageTitle']);
            }
        }

        // If the visitor converted a goal, we shall select all Goals
        $sql = "
				SELECT
						'goal' as type,
						goal.name as goalName,
						goal.idgoal as goalId,
						goal.revenue as revenue,
						log_conversion.idlink_va as goalPageId,
						log_conversion.server_time as serverTimePretty,
						log_conversion.url as url
				FROM " . Piwik_Common::prefixTable('log_conversion') . " AS log_conversion
				LEFT JOIN " . Piwik_Common::prefixTable('goal') . " AS goal
					ON (goal.idsite = log_conversion.idsite
						AND
						goal.idgoal = log_conversion.idgoal)
					AND goal.deleted = 0
				WHERE log_conversion.idvisit = ?
					AND log_conversion.idgoal > 0
                ORDER BY server_time ASC
				LIMIT 0, $actionsLimit
			";
        $goalDetails = Piwik_FetchAll($sql, array($idVisit));

        $sql = "SELECT
						case idgoal when " . Piwik_Tracker_GoalManager::IDGOAL_CART . " then '" . Piwik::LABEL_ID_GOAL_IS_ECOMMERCE_CART . "' else '" . Piwik::LABEL_ID_GOAL_IS_ECOMMERCE_ORDER . "' end as type,
						idorder as orderId,
						" . Piwik_DataAccess_LogAggregator::getSqlRevenue('revenue') . " as revenue,
						" . Piwik_DataAccess_LogAggregator::getSqlRevenue('revenue_subtotal') . " as revenueSubTotal,
						" . Piwik_DataAccess_LogAggregator::getSqlRevenue('revenue_tax') . " as revenueTax,
						" . Piwik_DataAccess_LogAggregator::getSqlRevenue('revenue_shipping') . " as revenueShipping,
						" . Piwik_DataAccess_LogAggregator::getSqlRevenue('revenue_discount') . " as revenueDiscount,
						items as items,

						log_conversion.server_time as serverTimePretty
					FROM " . Piwik_Common::prefixTable('log_conversion') . " AS log_conversion
					WHERE idvisit = ?
						AND idgoal <= " . Piwik_Tracker_GoalManager::IDGOAL_ORDER . "
					ORDER BY server_time ASC
					LIMIT 0, $actionsLimit";
        $ecommerceDetails = Piwik_FetchAll($sql, array($idVisit));

        foreach ($ecommerceDetails as &$ecommerceDetail) {
            if ($ecommerceDetail['type'] == Piwik::LABEL_ID_GOAL_IS_ECOMMERCE_CART) {
                unset($ecommerceDetail['orderId']);
                unset($ecommerceDetail['revenueSubTotal']);
                unset($ecommerceDetail['revenueTax']);
                unset($ecommerceDetail['revenueShipping']);
                unset($ecommerceDetail['revenueDiscount']);
            }

            // 25.00 => 25
            foreach ($ecommerceDetail as $column => $value) {
                if (strpos($column, 'revenue') !== false) {
                    if ($value == round($value)) {
                        $ecommerceDetail[$column] = round($value);
                    }
                }
            }
        }

        // Enrich ecommerce carts/orders with the list of products
        usort($ecommerceDetails, array($this, 'sortByServerTime'));
        foreach ($ecommerceDetails as $key => &$ecommerceConversion) {
            $sql = "SELECT
							log_action_sku.name as itemSKU,
							log_action_name.name as itemName,
							log_action_category.name as itemCategory,
							" . Piwik_DataAccess_LogAggregator::getSqlRevenue('price') . " as price,
							quantity as quantity
						FROM " . Piwik_Common::prefixTable('log_conversion_item') . "
							INNER JOIN " . Piwik_Common::prefixTable('log_action') . " AS log_action_sku
							ON  idaction_sku = log_action_sku.idaction
							LEFT JOIN " . Piwik_Common::prefixTable('log_action') . " AS log_action_name
							ON  idaction_name = log_action_name.idaction
							LEFT JOIN " . Piwik_Common::prefixTable('log_action') . " AS log_action_category
							ON idaction_category = log_action_category.idaction
						WHERE idvisit = ?
							AND idorder = ?
							AND deleted = 0
						LIMIT 0, $actionsLimit
				";
            $bind = array($idVisit, isset($ecommerceConversion['orderId'])
                ? $ecommerceConversion['orderId']
                : Piwik_Tracker_GoalManager::ITEM_IDORDER_ABANDONED_CART
            );

            $itemsDetails = Piwik_FetchAll($sql, $bind);
            foreach ($itemsDetails as &$detail) {
                if ($detail['price'] == round($detail['price'])) {
                    $detail['price'] = round($detail['price']);
                }
            }
            $ecommerceConversion['itemDetails'] = $itemsDetails;
        }

        $actions = array_merge($actionDetails, $goalDetails, $ecommerceDetails);

        usort($actions, array($this, 'sortByServerTime'));

        $visitorDetailsArray['actionDetails'] = $actions;
        foreach ($visitorDetailsArray['actionDetails'] as &$details) {
            switch ($details['type']) {
                case 'goal':
                    $details['icon'] = 'plugins/Zeitgeist/images/goal.png';
                    break;
<<<<<<< HEAD
                case Piwik_Archive::LABEL_ECOMMERCE_ORDER:
                case Piwik_Archive::LABEL_ECOMMERCE_CART:
                    $details['icon'] = 'plugins/Zeitgeist/images/' . $details['type'] . '.gif';
=======
                case Piwik::LABEL_ID_GOAL_IS_ECOMMERCE_ORDER:
                case Piwik::LABEL_ID_GOAL_IS_ECOMMERCE_CART:
                    $details['icon'] = 'themes/default/images/' . $details['type'] . '.gif';
>>>>>>> e2e51762
                    break;
                case Piwik_Tracker_Action_Interface::TYPE_DOWNLOAD:
                    $details['type'] = 'download';
                    $details['icon'] = 'plugins/Zeitgeist/images/download.png';
                    break;
                case Piwik_Tracker_Action_Interface::TYPE_OUTLINK:
                    $details['type'] = 'outlink';
                    $details['icon'] = 'plugins/Zeitgeist/images/link.gif';
                    break;
                case Piwik_Tracker_Action::TYPE_SITE_SEARCH:
                    $details['type'] = 'search';
                    $details['icon'] = 'plugins/Zeitgeist/images/search_ico.png';
                    break;
                default:
                    $details['type'] = 'action';
                    $details['icon'] = null;
                    break;
            }
            // Convert datetimes to the site timezone
            $dateTimeVisit = Piwik_Date::factory($details['serverTimePretty'], $timezone);
            $details['serverTimePretty'] = $dateTimeVisit->getLocalized(Piwik_Translate('CoreHome_ShortDateFormat') . ' %time%');

        }
        $visitorDetailsArray['goalConversions'] = count($goalDetails);
        return $visitorDetailsArray;
    }
}<|MERGE_RESOLUTION|>--- conflicted
+++ resolved
@@ -616,15 +616,9 @@
                 case 'goal':
                     $details['icon'] = 'plugins/Zeitgeist/images/goal.png';
                     break;
-<<<<<<< HEAD
-                case Piwik_Archive::LABEL_ECOMMERCE_ORDER:
-                case Piwik_Archive::LABEL_ECOMMERCE_CART:
-                    $details['icon'] = 'plugins/Zeitgeist/images/' . $details['type'] . '.gif';
-=======
                 case Piwik::LABEL_ID_GOAL_IS_ECOMMERCE_ORDER:
                 case Piwik::LABEL_ID_GOAL_IS_ECOMMERCE_CART:
-                    $details['icon'] = 'themes/default/images/' . $details['type'] . '.gif';
->>>>>>> e2e51762
+                    $details['icon'] = 'plugins/Zeitgeist/images/' . $details['type'] . '.gif';
                     break;
                 case Piwik_Tracker_Action_Interface::TYPE_DOWNLOAD:
                     $details['type'] = 'download';
