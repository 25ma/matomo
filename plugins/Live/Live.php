<?php
/**
 * Piwik - Open source web analytics
 *
 * @link http://piwik.org
 * @license http://www.gnu.org/licenses/gpl-3.0.html GPL v3 or later
 *
 * @category Piwik_Plugins
 * @package Live
 */
namespace Piwik\Plugins\Live;

use Piwik\Common;
use Piwik\WidgetsList;

/**
 *
 * @package Live
 */
class Live extends \Piwik\Plugin
{
    /**
     * @see Piwik_Plugin::getListHooksRegistered
     */
    public function getListHooksRegistered()
    {
        return array(
            'AssetManager.getJsFiles'                  => 'getJsFiles',
            'AssetManager.getCssFiles'                 => 'getCssFiles',
            'WidgetsList.add'                          => 'addWidget',
            'Menu.add'                                 => 'addMenu',
            'ViewDataTable.getReportDisplayProperties' => 'getReportDisplayProperties',
        );
    }

    public function getCssFiles(&$cssFiles)
    {
        $cssFiles[] = "plugins/Live/stylesheets/live.less";
        $cssFiles[] = "plugins/Live/stylesheets/visitor_profile.less";
    }

    public function getJsFiles(&$jsFiles)
    {
        $jsFiles[] = "plugins/Live/javascripts/live.js";
    }

    function addMenu()
    {
        Piwik_AddMenu('General_Visitors', 'Live_VisitorLog', array('module' => 'Live', 'action' => 'indexVisitorLog'), true, $order = 5);
    }

    public function addWidget()
    {
        WidgetsList::add('Live!', 'Live_VisitorsInRealTime', 'Live', 'widget');
        WidgetsList::add('Live!', 'Live_VisitorLog', 'Live', 'getVisitorLog');
        WidgetsList::add('Live!', 'Live_RealTimeVisitorCount', 'Live', 'getSimpleLastVisitCount');
    }

    public function getReportDisplayProperties(&$properties)
    {
        $properties['Live.getLastVisitsDetails'] = $this->getDisplayPropertiesForGetLastVisitsDetails();
    }

    private function getDisplayPropertiesForGetLastVisitsDetails()
    {
        return array(
            'datatable_template'          => "@Live/getVisitorLog.twig",
            'disable_generic_filters'     => true,
            'enable_sort'                 => false,
            'filter_sort_column'          => 'idVisit',
            'filter_sort_order'           => 'asc',
            'show_search'                 => false,
            'filter_limit'                => 20,
            'show_offset_information'     => false,
            'show_exclude_low_population' => false,
<<<<<<< HEAD
            'show_all_views_icons'        => false,
            'show_table_all_columns'      => false,
            'show_export_as_rss_feed'     => false,
            'disable_row_actions'         => true,
            'documentation'               => Piwik_Translate('Live_VisitorLogDocumentation', array('<br />', '<br />')),
            'custom_parameters'           => array(
=======
            'show_all_views_icons' => false,
            'show_table_all_columns' => false,
            'show_export_as_rss_feed' => false,
            'documentation' => Piwik_Translate('Live_VisitorLogDocumentation', array('<br />', '<br />')),
            'custom_parameters' => array(
>>>>>>> 64ca5d54
                // set a very high row count so that the next link in the footer of the data table is always shown
                'totalRows'         => 10000000,

                'filterEcommerce'   => Common::getRequestVar('filterEcommerce', 0, 'int'),
                'pageUrlNotDefined' => Piwik_Translate('General_NotDefined', Piwik_Translate('Actions_ColumnPageURL'))
            ),
            'visualization_properties' => array(
                'table' => array(
                    'disable_row_actions' => true,
                )
            )
        );
    }
}<|MERGE_RESOLUTION|>--- conflicted
+++ resolved
@@ -73,20 +73,11 @@
             'filter_limit'                => 20,
             'show_offset_information'     => false,
             'show_exclude_low_population' => false,
-<<<<<<< HEAD
-            'show_all_views_icons'        => false,
-            'show_table_all_columns'      => false,
-            'show_export_as_rss_feed'     => false,
-            'disable_row_actions'         => true,
-            'documentation'               => Piwik_Translate('Live_VisitorLogDocumentation', array('<br />', '<br />')),
-            'custom_parameters'           => array(
-=======
             'show_all_views_icons' => false,
             'show_table_all_columns' => false,
             'show_export_as_rss_feed' => false,
             'documentation' => Piwik_Translate('Live_VisitorLogDocumentation', array('<br />', '<br />')),
             'custom_parameters' => array(
->>>>>>> 64ca5d54
                 // set a very high row count so that the next link in the footer of the data table is always shown
                 'totalRows'         => 10000000,
 
