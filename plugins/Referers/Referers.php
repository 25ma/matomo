<?php
/**
 * Piwik - Open source web analytics
 *
 * @link http://piwik.org
 * @license http://www.gnu.org/licenses/gpl-3.0.html GPL v3 or later
 *
 * @category Piwik_Plugins
 * @package Referers
 */
namespace Piwik\Plugins\Referers;

use Piwik\ArchiveProcessor;
use Piwik\Piwik;
use Piwik\Common;
use Piwik\Plugins\Referers\Archiver;
use Piwik\WidgetsList;

/**
 * @see plugins/Referers/functions.php
 */
require_once PIWIK_INCLUDE_PATH . '/plugins/Referers/functions.php';

/**
 * @package Referers
 */
class Referers extends \Piwik\Plugin
{
    /**
     * @see Piwik_Plugin::getListHooksRegistered
     */
    public function getListHooksRegistered()
    {
        $hooks = array(
            'ArchiveProcessing_Day.compute'            => 'archiveDay',
            'ArchiveProcessing_Period.compute'         => 'archivePeriod',
            'WidgetsList.add'                          => 'addWidgets',
            'Menu.add'                                 => 'addMenus',
            'Goals.getReportsWithGoalMetrics'          => 'getReportsWithGoalMetrics',
            'API.getReportMetadata'                    => 'getReportMetadata',
            'API.getSegmentsMetadata'                  => 'getSegmentsMetadata',
            'ViewDataTable.getReportDisplayProperties' => 'getReportDisplayProperties',
        );
        return $hooks;
    }

    public function getReportMetadata(&$reports)
    {
        $reports = array_merge($reports, array(
                                              array(
                                                  'category'          => Piwik_Translate('Referers_Referers'),
                                                  'name'              => Piwik_Translate('Referers_Type'),
                                                  'module'            => 'Referers',
                                                  'action'            => 'getRefererType',
                                                  'dimension'         => Piwik_Translate('Referers_ColumnRefererType'),
                                                  'constantRowsCount' => true,
                                                  'documentation'     => Piwik_Translate('Referers_TypeReportDocumentation') . '<br />'
                                                      . '<b>' . Piwik_Translate('Referers_DirectEntry') . ':</b> ' . Piwik_Translate('Referers_DirectEntryDocumentation') . '<br />'
                                                      . '<b>' . Piwik_Translate('Referers_SearchEngines') . ':</b> ' . Piwik_Translate('Referers_SearchEnginesDocumentation',
                                                      array('<br />', '&quot;' . Piwik_Translate('Referers_SubmenuSearchEngines') . '&quot;')) . '<br />'
                                                      . '<b>' . Piwik_Translate('Referers_Websites') . ':</b> ' . Piwik_Translate('Referers_WebsitesDocumentation',
                                                      array('<br />', '&quot;' . Piwik_Translate('Referers_SubmenuWebsites') . '&quot;')) . '<br />'
                                                      . '<b>' . Piwik_Translate('Referers_Campaigns') . ':</b> ' . Piwik_Translate('Referers_CampaignsDocumentation',
                                                      array('<br />', '&quot;' . Piwik_Translate('Referers_SubmenuCampaigns') . '&quot;')),
                                                  'order'             => 1,
                                              ),
                                              array(
                                                  'category'      => Piwik_Translate('Referers_Referers'),
                                                  'name'          => Piwik_Translate('Referers_WidgetGetAll'),
                                                  'module'        => 'Referers',
                                                  'action'        => 'getAll',
                                                  'dimension'     => Piwik_Translate('Referers_Referrer'),
                                                  'documentation' => Piwik_Translate('Referers_AllReferersReportDocumentation', '<br />'),
                                                  'order'         => 2,
                                              ),
                                              array(
                                                  'category'              => Piwik_Translate('Referers_Referers'),
                                                  'name'                  => Piwik_Translate('Referers_Keywords'),
                                                  'module'                => 'Referers',
                                                  'action'                => 'getKeywords',
                                                  'actionToLoadSubTables' => 'getSearchEnginesFromKeywordId',
                                                  'dimension'             => Piwik_Translate('Referers_ColumnKeyword'),
                                                  'documentation'         => Piwik_Translate('Referers_KeywordsReportDocumentation', '<br />'),
                                                  'order'                 => 3,
                                              ),
                                              array( // subtable report
                                                  'category'         => Piwik_Translate('Referers_Referers'),
                                                  'name'             => Piwik_Translate('Referers_Keywords'),
                                                  'module'           => 'Referers',
                                                  'action'           => 'getSearchEnginesFromKeywordId',
                                                  'dimension'        => Piwik_Translate('Referers_ColumnSearchEngine'),
                                                  'documentation'    => Piwik_Translate('Referers_KeywordsReportDocumentation', '<br />'),
                                                  'isSubtableReport' => true,
                                                  'order'            => 4
                                              ),

                                              array(
                                                  'category'              => Piwik_Translate('Referers_Referers'),
                                                  'name'                  => Piwik_Translate('Referers_Websites'),
                                                  'module'                => 'Referers',
                                                  'action'                => 'getWebsites',
                                                  'dimension'             => Piwik_Translate('Referers_ColumnWebsite'),
                                                  'documentation'         => Piwik_Translate('Referers_WebsitesReportDocumentation', '<br />'),
                                                  'actionToLoadSubTables' => 'getUrlsFromWebsiteId',
                                                  'order'                 => 5
                                              ),
                                              array( // subtable report
                                                  'category'         => Piwik_Translate('Referers_Referers'),
                                                  'name'             => Piwik_Translate('Referers_Websites'),
                                                  'module'           => 'Referers',
                                                  'action'           => 'getUrlsFromWebsiteId',
                                                  'dimension'        => Piwik_Translate('Referers_ColumnWebsitePage'),
                                                  'documentation'    => Piwik_Translate('Referers_WebsitesReportDocumentation', '<br />'),
                                                  'isSubtableReport' => true,
                                                  'order'            => 6,
                                              ),

                                              array(
                                                  'category'              => Piwik_Translate('Referers_Referers'),
                                                  'name'                  => Piwik_Translate('Referers_SearchEngines'),
                                                  'module'                => 'Referers',
                                                  'action'                => 'getSearchEngines',
                                                  'dimension'             => Piwik_Translate('Referers_ColumnSearchEngine'),
                                                  'documentation'         => Piwik_Translate('Referers_SearchEnginesReportDocumentation', '<br />'),
                                                  'actionToLoadSubTables' => 'getKeywordsFromSearchEngineId',
                                                  'order'                 => 7,
                                              ),
                                              array( // subtable report
                                                  'category'         => Piwik_Translate('Referers_Referers'),
                                                  'name'             => Piwik_Translate('Referers_SearchEngines'),
                                                  'module'           => 'Referers',
                                                  'action'           => 'getKeywordsFromSearchEngineId',
                                                  'dimension'        => Piwik_Translate('Referers_ColumnKeyword'),
                                                  'documentation'    => Piwik_Translate('Referers_SearchEnginesReportDocumentation', '<br />'),
                                                  'isSubtableReport' => true,
                                                  'order'            => 8,
                                              ),

                                              array(
                                                  'category'              => Piwik_Translate('Referers_Referers'),
                                                  'name'                  => Piwik_Translate('Referers_Campaigns'),
                                                  'module'                => 'Referers',
                                                  'action'                => 'getCampaigns',
                                                  'dimension'             => Piwik_Translate('Referers_ColumnCampaign'),
                                                  'documentation'         => Piwik_Translate('Referers_CampaignsReportDocumentation',
                                                      array('<br />', '<a href="http://piwik.org/docs/tracking-campaigns/" target="_blank">', '</a>')),
                                                  'actionToLoadSubTables' => 'getKeywordsFromCampaignId',
                                                  'order'                 => 9,
                                              ),
                                              array( // subtable report
                                                  'category'         => Piwik_Translate('Referers_Referers'),
                                                  'name'             => Piwik_Translate('Referers_Campaigns'),
                                                  'module'           => 'Referers',
                                                  'action'           => 'getKeywordsFromCampaignId',
                                                  'dimension'        => Piwik_Translate('Referers_ColumnKeyword'),
                                                  'documentation'    => Piwik_Translate('Referers_CampaignsReportDocumentation',
                                                      array('<br />', '<a href="http://piwik.org/docs/tracking-campaigns/" target="_blank">', '</a>')),
                                                  'isSubtableReport' => true,
                                                  'order'            => 10,
                                              ),
                                              array(
                                                  'category'              => Piwik_Translate('Referers_Referers'),
                                                  'name'                  => Piwik_Translate('Referers_Socials'),
                                                  'module'                => 'Referers',
                                                  'action'                => 'getSocials',
                                                  'actionToLoadSubTables' => 'getUrlsForSocial',
                                                  'dimension'             => Piwik_Translate('Referers_ColumnSocial'),
                                                  'documentation'         => Piwik_Translate('Referers_WebsitesReportDocumentation', '<br />'),
                                                  'order'                 => 11,
                                              ),
                                         ));
    }

    public function getSegmentsMetadata(&$segments)
    {
        $segments[] = array(
            'type'           => 'dimension',
            'category'       => 'Referers_Referers',
            'name'           => 'Referers_ColumnRefererType',
            'segment'        => 'referrerType',
            'acceptedValues' => 'direct, search, website, campaign',
            'sqlSegment'     => 'log_visit.referer_type',
            'sqlFilter'      => __NAMESPACE__ . '\getRefererTypeFromShortName',
        );
        $segments[] = array(
            'type'           => 'dimension',
            'category'       => 'Referers_Referers',
            'name'           => 'Referers_ColumnKeyword',
            'segment'        => 'referrerKeyword',
            'acceptedValues' => 'Encoded%20Keyword, keyword',
            'sqlSegment'     => 'log_visit.referer_keyword',
        );
        $segments[] = array(
            'type'           => 'dimension',
            'category'       => 'Referers_Referers',
            'name'           => 'Referers_RefererName',
            'segment'        => 'referrerName',
            'acceptedValues' => 'twitter.com, www.facebook.com, Bing, Google, Yahoo, CampaignName',
            'sqlSegment'     => 'log_visit.referer_name',
        );
        $segments[] = array(
            'type'           => 'dimension',
            'category'       => 'Referers_Referers',
            'name'           => 'Live_Referrer_URL',
            'acceptedValues' => 'http%3A%2F%2Fwww.example.org%2Freferer-page.htm',
            'segment'        => 'referrerUrl',
            'sqlSegment'     => 'log_visit.referer_url',
        );
    }

    /**
     * Adds Referrer widgets
     */
    function addWidgets()
    {
        WidgetsList::add('Referers_Referers', 'Referers_WidgetKeywords', 'Referers', 'getKeywords');
        WidgetsList::add('Referers_Referers', 'Referers_WidgetExternalWebsites', 'Referers', 'getWebsites');
        WidgetsList::add('Referers_Referers', 'Referers_WidgetSocials', 'Referers', 'getSocials');
        WidgetsList::add('Referers_Referers', 'Referers_WidgetSearchEngines', 'Referers', 'getSearchEngines');
        WidgetsList::add('Referers_Referers', 'Referers_WidgetCampaigns', 'Referers', 'getCampaigns');
        WidgetsList::add('Referers_Referers', 'Referers_WidgetOverview', 'Referers', 'getRefererType');
        WidgetsList::add('Referers_Referers', 'Referers_WidgetGetAll', 'Referers', 'getAll');
        if (Piwik::isSegmentationEnabled()) {
            WidgetsList::add('SEO', 'Referers_WidgetTopKeywordsForPages', 'Referers', 'getKeywordsForPage');
        }
    }

    /**
     * Adds Web Analytics menus
     */
    function addMenus()
    {
        Piwik_AddMenu('Referers_Referers', '', array('module' => 'Referers', 'action' => 'index'), true, 20);
        Piwik_AddMenu('Referers_Referers', 'Referers_SubmenuOverview', array('module' => 'Referers', 'action' => 'index'), true, 1);
        Piwik_AddMenu('Referers_Referers', 'Referers_SubmenuSearchEngines', array('module' => 'Referers', 'action' => 'getSearchEnginesAndKeywords'), true, 2);
        Piwik_AddMenu('Referers_Referers', 'Referers_SubmenuWebsites', array('module' => 'Referers', 'action' => 'indexWebsites'), true, 3);
        Piwik_AddMenu('Referers_Referers', 'Referers_SubmenuCampaigns', array('module' => 'Referers', 'action' => 'indexCampaigns'), true, 4);
    }

    /**
     * Adds Goal dimensions, so that the dimensions are displayed in the UI Goal Overview page
     */
    public function getReportsWithGoalMetrics(&$dimensions)
    {
        $dimensions = array_merge($dimensions, array(
                                                    array('category' => Piwik_Translate('Referers_Referers'),
                                                          'name'     => Piwik_Translate('Referers_Keywords'),
                                                          'module'   => 'Referers',
                                                          'action'   => 'getKeywords',
                                                    ),
                                                    array('category' => Piwik_Translate('Referers_Referers'),
                                                          'name'     => Piwik_Translate('Referers_SearchEngines'),
                                                          'module'   => 'Referers',
                                                          'action'   => 'getSearchEngines',
                                                    ),
                                                    array('category' => Piwik_Translate('Referers_Referers'),
                                                          'name'     => Piwik_Translate('Referers_Websites'),
                                                          'module'   => 'Referers',
                                                          'action'   => 'getWebsites',
                                                    ),
                                                    array('category' => Piwik_Translate('Referers_Referers'),
                                                          'name'     => Piwik_Translate('Referers_Campaigns'),
                                                          'module'   => 'Referers',
                                                          'action'   => 'getCampaigns',
                                                    ),
                                                    array('category' => Piwik_Translate('Referers_Referers'),
                                                          'name'     => Piwik_Translate('Referers_Type'),
                                                          'module'   => 'Referers',
                                                          'action'   => 'getRefererType',
                                                    ),
                                               ));
    }

    /**
     * Hooks on daily archive to trigger various log processing
     */
    public function archiveDay(ArchiveProcessor\Day $archiveProcessor)
    {
        $archiving = new Archiver($archiveProcessor);
        if ($archiving->shouldArchive()) {
            $archiving->archiveDay();
        }
    }

    /**
     * Period archiving: sums up daily stats and sums report tables,
     * making sure that tables are still truncated.
     */
    public function archivePeriod(ArchiveProcessor\Period $archiveProcessor)
    {
        $archiving = new Archiver($archiveProcessor);
        if ($archiving->shouldArchive()) {
            $archiving->archivePeriod();
        }
    }

    public function getReportDisplayProperties(&$properties)
    {
        $properties['Referers.getRefererType'] = $this->getDisplayPropertiesForGetRefererType();
        $properties['Referers.getAll'] = $this->getDisplayPropertiesForGetAll();
        $properties['Referers.getKeywords'] = $this->getDisplayPropertiesForGetKeywords();
        $properties['Referers.getSearchEnginesFromKeywordId'] = $this->getDisplayPropertiesForGetSearchEnginesFromKeywordId();
        $properties['Referers.getSearchEngines'] = $this->getDisplayPropertiesForGetSearchEngines();
        $properties['Referers.getKeywordsFromSearchEngineId'] = $this->getDisplayPropertiesForGetKeywordsFromSearchEngineId();
        $properties['Referers.getWebsites'] = $this->getDisplayPropertiesForGetWebsites();
        $properties['Referers.getSocials'] = $this->getDisplayPropertiesForGetSocials();
        $properties['Referers.getUrlsForSocial'] = $this->getDisplayPropertiesForGetUrlsForSocial();
        $properties['Referers.getCampaigns'] = $this->getDisplayPropertiesForGetCampaigns();
        $properties['Referers.getKeywordsFromCampaignId'] = $this->getDisplayPropertiesForGetKeywordsFromCampaignId();
        $properties['Referers.getUrlsFromWebsiteId'] = $this->getDisplayPropertiesForGetUrlsFromWebsiteId();
    }

    private function getDisplayPropertiesForGetRefererType()
    {
        $idSubtable = Common::getRequestVar('idSubtable', false);
        $labelColumnTitle = Piwik_Translate('Referers_ColumnRefererType');
        switch ($idSubtable) {
            case Common::REFERER_TYPE_SEARCH_ENGINE:
                $labelColumnTitle = Piwik_Translate('Referers_ColumnSearchEngine');
                break;
            case Common::REFERER_TYPE_WEBSITE:
                $labelColumnTitle = Piwik_Translate('Referers_ColumnWebsite');
                break;
            case Common::REFERER_TYPE_CAMPAIGN:
                $labelColumnTitle = Piwik_Translate('Referers_ColumnCampaign');
                break;
            default:
                break;
        }

        return array(
<<<<<<< HEAD
            'default_view_type'                => 'tableAllColumns',
            'show_search'                      => false,
            'show_offset_information'          => false,
            'show_pagination_control'          => false,
            'show_exclude_low_population'      => false,
            'disable_subtable_when_show_goals' => true,
            'show_goals'                       => true,
            'filter_limit'                     => 10,
            'translations'                     => array('label' => $labelColumnTitle)
=======
            'default_view_type' => 'tableAllColumns',
            'show_search' => false,
            'show_offset_information' => false,
            'show_pagination_control' => false,
            'show_exclude_low_population' => false,
            'show_goals' => true,
            'filter_limit' => 10,
            'translations' => array('label' => $labelColumnTitle),
            'visualization_properties' => array(
                'table' => array(
                    'disable_subtable_when_show_goals' => true,
                )
            ),
>>>>>>> 64ca5d54
        );
    }

    private function getDisplayPropertiesForGetAll()
    {
        $setGetAllHtmlPrefix = array($this, 'setGetAllHtmlPrefix');
        return array(
            'show_exclude_low_population' => false,
<<<<<<< HEAD
            'translations'                => array('label' => Piwik_Translate('Referers_Referrer')),
            'show_goals'                  => true,
            'filter_limit'                => 20,
            'custom_parameters'           => array('disable_row_actions' => '1'),
            'filters'                     => array(
=======
            'translations' => array('label' => Piwik_Translate('Referers_Referrer')),
            'show_goals' => true,
            'filter_limit' => 20,
            'visualization_properties' => array(
                'table' => array(
                    'disable_row_actions' => true
                )
            ),
            'filters' => array(
>>>>>>> 64ca5d54
                array('MetadataCallbackAddMetadata', array('referrer_type', 'html_label_prefix', $setGetAllHtmlPrefix))
            )
        );
    }

    private function getDisplayPropertiesForGetKeywords()
    {
        return array(
<<<<<<< HEAD
            'subtable_controller_action'       => 'getSearchEnginesFromKeywordId',
            'show_exclude_low_population'      => false,
            'translations'                     => array('label' => Piwik_Translate('Referers_ColumnKeyword')),
            'show_goals'                       => true,
            'filter_limit'                     => 25,
            'disable_subtable_when_show_goals' => true,
=======
            'subtable_controller_action' => 'getSearchEnginesFromKeywordId',
            'show_exclude_low_population' => false,
            'translations' => array('label' => Piwik_Translate('Referers_ColumnKeyword')),
            'show_goals' => true,
            'filter_limit' => 25,
            'visualization_properties' => array(
                'table' => array(
                    'disable_subtable_when_show_goals' => true,
                )
            ),
>>>>>>> 64ca5d54
        );
    }

    private function getDisplayPropertiesForGetSearchEnginesFromKeywordId()
    {
        return array(
            'show_search'                 => false,
            'show_exclude_low_population' => false,
            'translations'                => array('label' => Piwik_Translate('Referers_ColumnSearchEngine'))
        );
    }

    private function getDisplayPropertiesForGetSearchEngines()
    {
        return array(
<<<<<<< HEAD
            'subtable_controller_action'       => 'getKeywordsFromSearchEngineId',
            'show_search'                      => false,
            'show_exclude_low_population'      => false,
            'show_goals'                       => true,
            'filter_limit'                     => 25,
            'disable_subtable_when_show_goals' => true,
            'translations'                     => array('label' => Piwik_Translate('Referers_ColumnSearchEngine'))
=======
            'subtable_controller_action' => 'getKeywordsFromSearchEngineId',
            'show_search' => false,
            'show_exclude_low_population' => false,
            'show_goals' => true,
            'filter_limit' => 25,
            'translations' => array('label' => Piwik_Translate('Referers_ColumnSearchEngine')),
            'visualization_properties' => array(
                'table' => array(
                    'disable_subtable_when_show_goals' => true,
                )
            ),
>>>>>>> 64ca5d54
        );
    }

    private function getDisplayPropertiesForGetKeywordsFromSearchEngineId()
    {
        return array(
            'show_search'                 => false,
            'show_exclude_low_population' => false,
            'translations'                => array('label' => Piwik_Translate('Referers_ColumnKeyword'))
        );
    }

    private function getDisplayPropertiesForGetWebsites()
    {
        return array(
<<<<<<< HEAD
            'subtable_controller_action'       => 'getUrlsFromWebsiteId',
            'show_exclude_low_population'      => false,
            'show_goals'                       => true,
            'filter_limit'                     => 25,
            'disable_subtable_when_show_goals' => true,
            'translations'                     => array('label' => Piwik_Translate('Referers_ColumnWebsite'))
=======
            'subtable_controller_action' => 'getUrlsFromWebsiteId',
            'show_exclude_low_population' => false,
            'show_goals' => true,
            'filter_limit' => 25,
            'translations' => array('label' => Piwik_Translate('Referers_ColumnWebsite')),
            'visualization_properties' => array(
                'table' => array(
                    'disable_subtable_when_show_goals' => true,
                )
            ),
>>>>>>> 64ca5d54
        );
    }

    private function getDisplayPropertiesForGetSocials()
    {
        $result = array(
<<<<<<< HEAD
            'default_view_type'                => 'graphPie',
            'subtable_controller_action'       => 'getUrlsForSocial',
            'show_exclude_low_population'      => false,
            'filter_limit'                     => 10,
            'show_goals'                       => true,
            'disable_subtable_when_show_goals' => true,
            'translations'                     => array('label' => Piwik_Translate('Referers_ColumnSocial'))
=======
            'default_view_type' => 'graphPie',
            'subtable_controller_action' => 'getUrlsForSocial',
            'show_exclude_low_population' => false,
            'filter_limit' => 10,
            'show_goals' => true,
            'translations' => array('label' => Piwik_Translate('Referers_ColumnSocial')),
            'visualization_properties' => array(
                'table' => array(
                    'disable_subtable_when_show_goals' => true,
                )
            ),
>>>>>>> 64ca5d54
        );

        $widget = Common::getRequestVar('widget', false);
        if (empty($widget)) {
            $result['show_footer_message'] = Piwik_Translate('Referers_SocialFooterMessage');
        }

        return $result;
    }

    private function getDisplayPropertiesForGetUrlsForSocial()
    {
        return array(
            'show_exclude_low_population' => false,
            'filter_limit'                => 10,
            'show_goals'                  => true,
            'translations'                => array('label' => Piwik_Translate('Referers_ColumnWebsitePage'))
        );
    }

    private function getDisplayPropertiesForGetCampaigns()
    {
        $result = array(
            'subtable_controller_action'  => 'getKeywordsFromCampaignId',
            'show_exclude_low_population' => false,
            'show_goals'                  => true,
            'filter_limit'                => 25,
            'translations'                => array('label' => Piwik_Translate('Referers_ColumnCampaign')),
        );

        if (Common::getRequestVar('viewDataTable', false) != 'graphEvolution') {
            $result['show_footer_message'] = Piwik_Translate('Referers_CampaignFooterHelp',
                array('<a target="_blank" href="http://piwik.org/docs/tracking-campaigns/">',
                      '</a> - <a target="_blank" href="http://piwik.org/docs/tracking-campaigns/url-builder/">',
                      '</a>')
            );
        }

        return $result;
    }

    private function getDisplayPropertiesForGetKeywordsFromCampaignId()
    {
        return array(
            'show_search'                 => false,
            'show_exclude_low_population' => false,
            'translations'                => array('label' => Piwik_Translate('Referers_ColumnKeyword'))
        );
    }

    private function getDisplayPropertiesForGetUrlsFromWebsiteId()
    {
        return array(
            'show_search'                 => false,
            'show_exclude_low_population' => false,
            'translations'                => array('label' => Piwik_Translate('Referers_ColumnWebsitePage')),
            'tooltip_metadata_name'       => 'url'
        );
    }

    /**
     * DataTable filter callback that returns the HTML prefix for a label in the
     * 'getAll' report based on the row's referrer type.
     *
     * @param int $referrerType The referrer type.
     * @return string
     */
    public function setGetAllHtmlPrefix($referrerType)
    {
        // get singular label for referrer type
        $indexTranslation = '';
        switch ($referrerType) {
            case Common::REFERER_TYPE_DIRECT_ENTRY:
                $indexTranslation = 'Referers_DirectEntry';
                break;
            case Common::REFERER_TYPE_SEARCH_ENGINE:
                $indexTranslation = 'Referers_ColumnKeyword';
                break;
            case Common::REFERER_TYPE_WEBSITE:
                $indexTranslation = 'Referers_ColumnWebsite';
                break;
            case Common::REFERER_TYPE_CAMPAIGN:
                $indexTranslation = 'Referers_ColumnCampaign';
                break;
            default:
                // case of newsletter, partners, before Piwik 0.2.25
                $indexTranslation = 'General_Others';
                break;
        }

        $label = strtolower(Piwik_Translate($indexTranslation));

        // return html that displays it as grey & italic
        return '<span class="datatable-label-category"><em>(' . $label . ')</em></span>';
    }
}<|MERGE_RESOLUTION|>--- conflicted
+++ resolved
@@ -329,17 +329,6 @@
         }
 
         return array(
-<<<<<<< HEAD
-            'default_view_type'                => 'tableAllColumns',
-            'show_search'                      => false,
-            'show_offset_information'          => false,
-            'show_pagination_control'          => false,
-            'show_exclude_low_population'      => false,
-            'disable_subtable_when_show_goals' => true,
-            'show_goals'                       => true,
-            'filter_limit'                     => 10,
-            'translations'                     => array('label' => $labelColumnTitle)
-=======
             'default_view_type' => 'tableAllColumns',
             'show_search' => false,
             'show_offset_information' => false,
@@ -353,7 +342,6 @@
                     'disable_subtable_when_show_goals' => true,
                 )
             ),
->>>>>>> 64ca5d54
         );
     }
 
@@ -362,13 +350,6 @@
         $setGetAllHtmlPrefix = array($this, 'setGetAllHtmlPrefix');
         return array(
             'show_exclude_low_population' => false,
-<<<<<<< HEAD
-            'translations'                => array('label' => Piwik_Translate('Referers_Referrer')),
-            'show_goals'                  => true,
-            'filter_limit'                => 20,
-            'custom_parameters'           => array('disable_row_actions' => '1'),
-            'filters'                     => array(
-=======
             'translations' => array('label' => Piwik_Translate('Referers_Referrer')),
             'show_goals' => true,
             'filter_limit' => 20,
@@ -378,7 +359,6 @@
                 )
             ),
             'filters' => array(
->>>>>>> 64ca5d54
                 array('MetadataCallbackAddMetadata', array('referrer_type', 'html_label_prefix', $setGetAllHtmlPrefix))
             )
         );
@@ -387,14 +367,6 @@
     private function getDisplayPropertiesForGetKeywords()
     {
         return array(
-<<<<<<< HEAD
-            'subtable_controller_action'       => 'getSearchEnginesFromKeywordId',
-            'show_exclude_low_population'      => false,
-            'translations'                     => array('label' => Piwik_Translate('Referers_ColumnKeyword')),
-            'show_goals'                       => true,
-            'filter_limit'                     => 25,
-            'disable_subtable_when_show_goals' => true,
-=======
             'subtable_controller_action' => 'getSearchEnginesFromKeywordId',
             'show_exclude_low_population' => false,
             'translations' => array('label' => Piwik_Translate('Referers_ColumnKeyword')),
@@ -405,7 +377,6 @@
                     'disable_subtable_when_show_goals' => true,
                 )
             ),
->>>>>>> 64ca5d54
         );
     }
 
@@ -421,15 +392,6 @@
     private function getDisplayPropertiesForGetSearchEngines()
     {
         return array(
-<<<<<<< HEAD
-            'subtable_controller_action'       => 'getKeywordsFromSearchEngineId',
-            'show_search'                      => false,
-            'show_exclude_low_population'      => false,
-            'show_goals'                       => true,
-            'filter_limit'                     => 25,
-            'disable_subtable_when_show_goals' => true,
-            'translations'                     => array('label' => Piwik_Translate('Referers_ColumnSearchEngine'))
-=======
             'subtable_controller_action' => 'getKeywordsFromSearchEngineId',
             'show_search' => false,
             'show_exclude_low_population' => false,
@@ -441,7 +403,6 @@
                     'disable_subtable_when_show_goals' => true,
                 )
             ),
->>>>>>> 64ca5d54
         );
     }
 
@@ -457,14 +418,6 @@
     private function getDisplayPropertiesForGetWebsites()
     {
         return array(
-<<<<<<< HEAD
-            'subtable_controller_action'       => 'getUrlsFromWebsiteId',
-            'show_exclude_low_population'      => false,
-            'show_goals'                       => true,
-            'filter_limit'                     => 25,
-            'disable_subtable_when_show_goals' => true,
-            'translations'                     => array('label' => Piwik_Translate('Referers_ColumnWebsite'))
-=======
             'subtable_controller_action' => 'getUrlsFromWebsiteId',
             'show_exclude_low_population' => false,
             'show_goals' => true,
@@ -475,22 +428,12 @@
                     'disable_subtable_when_show_goals' => true,
                 )
             ),
->>>>>>> 64ca5d54
         );
     }
 
     private function getDisplayPropertiesForGetSocials()
     {
         $result = array(
-<<<<<<< HEAD
-            'default_view_type'                => 'graphPie',
-            'subtable_controller_action'       => 'getUrlsForSocial',
-            'show_exclude_low_population'      => false,
-            'filter_limit'                     => 10,
-            'show_goals'                       => true,
-            'disable_subtable_when_show_goals' => true,
-            'translations'                     => array('label' => Piwik_Translate('Referers_ColumnSocial'))
-=======
             'default_view_type' => 'graphPie',
             'subtable_controller_action' => 'getUrlsForSocial',
             'show_exclude_low_population' => false,
@@ -502,7 +445,6 @@
                     'disable_subtable_when_show_goals' => true,
                 )
             ),
->>>>>>> 64ca5d54
         );
 
         $widget = Common::getRequestVar('widget', false);
