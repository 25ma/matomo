--- conflicted
+++ resolved
@@ -110,7 +110,7 @@
         return $view->render();
     }
 
-    protected function redirectToDashboardWhenNoError($updater)
+    protected function redirectToDashboardWhenNoError(DbUpdater $updater)
     {
         if (count($updater->getSqlQueriesToExecute()) == 1
             && !$this->coreError
@@ -145,13 +145,8 @@
 
     public function runUpdaterAndExit($doDryRun = null)
     {
-<<<<<<< HEAD
-        $updater = new Updater();
+        $updater = new DbUpdater();
         $componentsWithUpdateFile = $updater->getComponentUpdates();
-=======
-        $updater = new DbUpdater();
-        $componentsWithUpdateFile = CoreUpdater::getComponentUpdates($updater);
->>>>>>> 47a61c1a
         if (empty($componentsWithUpdateFile)) {
             throw new NoUpdatesFoundException("Everything is already up to date.");
         }
@@ -244,7 +239,7 @@
         $view->coreToUpdate = $coreToUpdate;
     }
 
-    private function doExecuteUpdates($view, Updater $updater, $componentsWithUpdateFile)
+    private function doExecuteUpdates($view, DbUpdater $updater, $componentsWithUpdateFile)
     {
         $result = $updater->updateComponents($componentsWithUpdateFile);
 
