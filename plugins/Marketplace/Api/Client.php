--- conflicted
+++ resolved
@@ -8,13 +8,7 @@
  */
 namespace Piwik\Plugins\Marketplace\Api;
 
-<<<<<<< HEAD
-use Piwik\Access;
-use Piwik\API\Request;
 use Matomo\Cache\Lazy;
-=======
-use Piwik\Cache;
->>>>>>> bc6ec466
 use Piwik\Common;
 use Piwik\Container\StaticContainer;
 use Piwik\Filesystem;
@@ -184,66 +178,6 @@
         $params = array('plugins' => $params);
         $params = array('plugins' => json_encode($params));
 
-<<<<<<< HEAD
-        if ($this->service->hasAccessToken() && Plugin\Manager::getInstance()->isPluginActivated('MultiSites')) {
-            $numPageviews = 0;
-
-            try {
-                $multiSites = null;
-                Access::doAsSuperUser(function () use (&$multiSites) {
-                    $multiSites = Request::processRequest('MultiSites.getAll', array(
-                        'period' => 'month',
-                        'date' => 'previous1',
-                        'showColumns' => 'nb_pageviews',
-                        'filter_limit' => -1,
-                        'filter_offset' => 0
-                    ));
-                });
-
-                /** @var DataTable\Map $multiSites */
-                if ($multiSites && $multiSites->getRowsCount()) {
-                    foreach ($multiSites->getDataTables() as $table) {
-                        foreach ($table->getRows() as $row) {
-                            $pageviews = $row->getColumn('nb_pageviews');
-                            if ($pageviews) {
-                                $numPageviews += $pageviews;
-                            }
-                        }
-                    }
-                }
-
-                $numPageviews = $numPageviews / 1000;
-                if ($numPageviews < 50) {
-                    $params['bucket'] = 1;
-                } elseif ($numPageviews < 100) {
-                    $params['bucket'] = 2;
-                } elseif ($numPageviews < 300) {
-                    $params['bucket'] = 3;
-                } elseif ($numPageviews < 600) {
-                    $params['bucket'] = 4;
-                } elseif ($numPageviews < 1000) {
-                    $params['bucket'] = 5;
-                } elseif ($numPageviews < 2000) {
-                    $params['bucket'] = 6;
-                } elseif ($numPageviews < 5000) {
-                    $params['bucket'] = 7;
-                } elseif ($numPageviews < 10000) {
-                    $params['bucket'] = 8;
-                } elseif ($numPageviews < 25000) {
-                    $params['bucket'] = 9;
-                } elseif ($numPageviews < 50000) {
-                    $params['bucket'] = 10;
-                } else {
-                    $params['bucket'] = 11;
-                }
-            } catch (\Exception $e) {
-                // igonre any error
-            }
-
-        }
-
-=======
->>>>>>> bc6ec466
         $hasUpdates = $this->fetch('plugins/checkUpdates', $params);
 
         if (empty($hasUpdates)) {
