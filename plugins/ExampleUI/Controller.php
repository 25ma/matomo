--- conflicted
+++ resolved
@@ -20,20 +20,6 @@
 {
     public function dataTables()
     {
-<<<<<<< HEAD
-        $view = ViewDataTable::factory('table');
-        $view->init($this->pluginName, __FUNCTION__, 'ExampleUI.getTemperatures');
-        $view->setColumnTranslation('value', "Temperature in °C");
-        $view->setColumnTranslation('label', "Hour of day");
-        $view->setSortedColumn('label', 'asc');
-        $view->setGraphLimit(24);
-        $view->setLimit(24);
-        $view->disableExcludeLowPopulation();
-        $view->disableShowAllColumns();
-        $view->disableRowEvolution();
-        $view->setAxisYUnit('°C'); // useful if the user requests the bar graph
-        return $this->renderView($view);
-=======
         $view = Piwik_ViewDataTable::factory('table', 'ExampleUI.getTemperatures', $controllerAction = 'ExampleUI.dataTables');
         $view->translations['value'] = "Temperature in °C";
         $view->translations['label'] = "Hour of day";
@@ -46,7 +32,6 @@
         $view->disable_row_evolution = true;
         $view->y_axis_unit = '°C'; // useful if the user requests the bar graph
         echo $view->render();
->>>>>>> 13f657cc
     }
 
     public function evolutionGraph()
@@ -57,34 +42,16 @@
 
     public function echoEvolutionGraph()
     {
-<<<<<<< HEAD
-        $view = ViewDataTable::factory('graphEvolution');
-        $view->init($this->pluginName, __FUNCTION__, 'ExampleUI.getTemperaturesEvolution');
-        $view->setColumnTranslation('server1', "Temperature server piwik.org");
-        $view->setColumnTranslation('server2', "Temperature server dev.piwik.org");
-        $view->setAxisYUnit('°C'); // useful if the user requests the bar graph
-        return $this->renderView($view);
-=======
         $view = Piwik_ViewDataTable::factory(
             'graphEvolution', 'ExampleUI.getTemperaturesEvolution', $controllerAction = 'ExampleUI.echoEvolutionGraph');
         $view->translations['server1'] = "Temperature server piwik.org";
         $view->translations['server2'] = "Temperature server dev.piwik.org";
         $view->y_axis_unit = '°C'; // useful if the user requests the bar graph
         echo $view->render();
->>>>>>> 13f657cc
     }
 
     public function barGraph()
     {
-<<<<<<< HEAD
-        $view = ViewDataTable::factory('graphVerticalBar');
-        $view->init($this->pluginName, __FUNCTION__, 'ExampleUI.getTemperatures');
-        $view->setColumnTranslation('value', "Temperature");
-        $view->setAxisYUnit('°C');
-        $view->setGraphLimit(24);
-        $view->disableFooter();
-        return $this->renderView($view);
-=======
         $view = Piwik_ViewDataTable::factory(
             'graphVerticalBar', 'ExampleUI.getTemperatures', $controllerAction = 'ExampleUI.barGraph');
         $view->translations['value'] = "Temperature";
@@ -92,20 +59,10 @@
         $view->graph_limit = 24;
         $view->show_footer = false;
         echo $view->render();
->>>>>>> 13f657cc
     }
 
     public function pieGraph()
     {
-<<<<<<< HEAD
-        $view = ViewDataTable::factory('graphPie');
-        $view->init($this->pluginName, __FUNCTION__, 'ExampleUI.getPlanetRatios');
-        $view->setColumnsToDisplay('value');
-        $view->setColumnTranslation('value', "times the diameter of Earth");
-        $view->setGraphLimit(10);
-        $view->disableFooterIcons();
-        return $this->renderView($view);
-=======
         $view = Piwik_ViewDataTable::factory(
             'graphPie', 'ExampleUI.getPlanetRatios', $controllerAction = 'ExampleUI.pieGraph');
         $view->columns_to_display = array('value');
@@ -113,7 +70,6 @@
         $view->graph_limit = 10;
         $view->show_footer_icons = false;
         echo $view->render();
->>>>>>> 13f657cc
     }
 
     public function tagClouds()
@@ -131,41 +87,22 @@
 
     public function echoSimpleTagClouds()
     {
-<<<<<<< HEAD
-        $view = ViewDataTable::factory('cloud');
-        $view->init($this->pluginName, __FUNCTION__, 'ExampleUI.getPlanetRatios');
-        $view->setColumnsToDisplay(array('label', 'value'));
-        $view->setColumnTranslation('value', "times the diameter of Earth");
-        $view->disableFooter();
-        $this->renderView($view);
-=======
         $view = Piwik_ViewDataTable::factory(
             'cloud', 'ExampleUI.getPlanetRatios', $controllerAction = 'ExampleUI.echoSimpleTagClouds');
         $view->columns_to_display = array('label', 'value');
         $view->translations['value'] = "times the diameter of Earth";
         $view->show_footer = false;
         echo $view->render();
->>>>>>> 13f657cc
     }
 
     public function echoAdvancedTagClouds()
     {
-<<<<<<< HEAD
-        $view = ViewDataTable::factory('cloud');
-        $view->init($this->pluginName, __FUNCTION__, 'ExampleUI.getPlanetRatiosWithLogos');
-        $view->setDisplayLogoInTagCloud(true);
-        $view->disableFooterExceptExportIcons();
-        $view->setColumnsToDisplay(array('label', 'value'));
-        $view->setColumnTranslation('value', "times the diameter of Earth");
-        $this->renderView($view);
-=======
         $view = Piwik_ViewDataTable::factory(
             'cloud', 'ExampleUI.getPlanetRatiosWithLogos', $controllerAction = 'ExampleUI.echoAdvancedTagClouds');
         $view->display_logo_instead_of_label = true;
         $view->columns_to_display = array('label', 'value');
         $view->translations['value'] = "times the diameter of Earth";
         echo $view->render();
->>>>>>> 13f657cc
     }
 
     public function sparklines()
@@ -178,13 +115,6 @@
 
     public function generateSparkline()
     {
-<<<<<<< HEAD
-        $serverRequested = Common::getRequestVar('server', '');
-        $view = ViewDataTable::factory('sparkline');
-        $view->init($this->pluginName, __FUNCTION__, 'ExampleUI.getTemperaturesEvolution');
-        $view->setColumnsToDisplay($serverRequested);
-        $this->renderView($view);
-=======
         $view = Piwik_ViewDataTable::factory(
             'sparkline', 'ExampleUI.getTemperaturesEvolution', $controllerAction = 'ExampleUI.generateSparkline');
 
@@ -194,7 +124,6 @@
         }
         
         echo $view->render();
->>>>>>> 13f657cc
     }
 
     // Example use
