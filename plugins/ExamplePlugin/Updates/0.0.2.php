--- conflicted
+++ resolved
@@ -56,15 +56,8 @@
     /**
      * Perform the incremental version update.
      *
-<<<<<<< HEAD
-     * This method should preform all updating logic. If you define queries in the `getMigrations()` method,
+     * This method should perform all updating logic. If you define queries in the `getMigrations()` method,
      * you must call {@link Updater::executeMigrations()} here.
-=======
-     * This method should perform all updating logic. If you define queries in an overridden `getMigrationQueries()`
-     * method, you must call {@link Updater::executeMigrationQueries()} here.
-     *
-     * See {@link Updates} for an example.
->>>>>>> 4b395d23
      *
      * @param Updater $updater
      */
