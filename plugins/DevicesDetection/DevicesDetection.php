<?php
/**
 * Piwik - Open source web analytics
 *
 * @link http://piwik.org
 * @license http://www.gnu.org/licenses/gpl-3.0.html GPL v3 or later
 *
 * @category Piwik_Plugins
 * @package DevicesDetection
 */

namespace Piwik\Plugins\DevicesDetection;

use Exception;
use Piwik\ArchiveProcessor;
use Piwik\Config;
use Piwik\Common;
use Piwik\Plugins\DevicesDetection\Archiver;
use Piwik\WidgetsList;
use Piwik\Db;
use UserAgentParserEnhanced;
use Zend_Registry;

require_once PIWIK_INCLUDE_PATH . "/plugins/DevicesDetection/UserAgentParserEnhanced/UserAgentParserEnhanced.php";
require_once PIWIK_INCLUDE_PATH . '/plugins/DevicesDetection/functions.php';

class DevicesDetection extends \Piwik\Plugin
{
    /** The set of related reports displayed under the 'Operating Systems' header. */
    private $osRelatedReports = null;
    private $browserRelatedReports = null;

    public function __construct()
    {
        parent::__construct();
        $this->osRelatedReports = array(
            'DevicesDetection.getOsFamilies' => Piwik_Translate('DeviceDetection_OperatingSystemFamilies'),
            'DevicesDetection.getOsVersions' => Piwik_Translate('DeviceDetection_OperatingSystemVersions')
        );
        $this->browserRelatedReports = array(
            'DevicesDetection.getBrowserFamilies' => Piwik_Translate('DevicesDetection_BrowsersFamily'),
            'DevicesDetection.getBrowserVersions' => Piwik_Translate('DevicesDetection_BrowserVersions')
        );
    }

    /**
     * @see Piwik_Plugin::getInformation
     */
    public function getInformation()
    {
        return array(
            'description'     => "[Beta Plugin] " . Piwik_Translate("DevicesDetection_description"),
            'author'          => 'Piwik and Clearcode.cc',
            'author_homepage' => 'http://clearcode.cc',
            'version'         => '1.12-b6',
        );
    }

    /**
     * @see Piwik_Plugin::getListHooksRegistered
     */
    public function getListHooksRegistered()
    {
        return array(
            'ArchiveProcessing_Day.compute'            => "archiveDay",
            'ArchiveProcessing_Period.compute'         => 'archivePeriod',
            'Menu.add'                                 => 'addMenu',
            'Tracker.newVisitorInformation'            => 'parseMobileVisitData',
            'WidgetsList.add'                          => 'addWidgets',
            'API.getReportMetadata'                    => 'getReportMetadata',
            'API.getSegmentsMetadata'                  => 'getSegmentsMetadata',
            'ViewDataTable.getReportDisplayProperties' => 'getReportDisplayProperties',
        );
    }

    /**
     * Defines API reports.
     * Also used to define Widgets, and Segment(s)
     *
     * @return array Category, Report Name, API Module, API action, Translated column name, & optional segment info
     *
     */
    protected function getRawMetadataReports()
    {
        $report = array(
            array(
                'DevicesDetection_DevicesDetection',
                'DevicesDetection_DeviceType',
                'DevicesDetection',
                'getType',
                'DevicesDetection_DeviceType',

                // Segment
                'deviceType',
                'log_visit.config_device_type',
                implode(", ", UserAgentParserEnhanced::$deviceTypes), // comma separated examples
                create_function('$type', 'return array_search( strtolower(trim(urldecode($type))), UserAgentParserEnhanced::$deviceTypes);')
            ),
            // device brands report
            array(
                'DevicesDetection_DevicesDetection',
                'DevicesDetection_DeviceBrand',
                'DevicesDetection',
                'getBrand',
                'DevicesDetection_DeviceBrand',
            ),
            // device model report
            array(
                'DevicesDetection_DevicesDetection',
                'DevicesDetection_DeviceModel',
                'DevicesDetection',
                'getModel',
                'DevicesDetection_DeviceModel',
            ),
            // device OS family report
            array(
                'DevicesDetection_DevicesDetection',
                'DeviceDetection_OperatingSystemFamilies',
                'DevicesDetection',
                'getOsFamilies',
                'DeviceDetection_OperatingSystemFamilies',
            ),
            // device OS version report
            array(
                'DevicesDetection_DevicesDetection',
                'DeviceDetection_OperatingSystemVersions',
                'DevicesDetection',
                'getOsVersions',
                'DeviceDetection_OperatingSystemVersions',
            ),
            // Browser family report
            array(
                'DevicesDetection_DevicesDetection',
                'DevicesDetection_BrowsersFamily',
                'DevicesDetection',
                'getBrowserFamilies',
                'DevicesDetection_BrowsersFamily',
            ),
            // Browser versions report
            array(
                'DevicesDetection_DevicesDetection',
                'DevicesDetection_BrowserVersions',
                'DevicesDetection',
                'getBrowserVersions',
                'DevicesDetection_BrowserVersions',
            ),
        );
        return $report;
    }

    public function addWidgets()
    {
        foreach ($this->getRawMetadataReports() as $report) {
            list($category, $name, $controllerName, $controllerAction) = $report;
            if ($category == false)
                continue;
            WidgetsList::add($category, $name, $controllerName, $controllerAction);
        }
    }

    /**
     * Get segments meta data
     */
    public function getSegmentsMetadata(&$segments)
    {
        // Note: only one field segmented so far: deviceType
        foreach ($this->getRawMetadataReports() as $report) {
            @list($category, $name, $apiModule, $apiAction, $columnName, $segment, $sqlSegment, $acceptedValues) = $report;

            if (empty($segment)) continue;
            $segments[] = array(
                'type'           => 'dimension',
                'category'       => Piwik_Translate('General_Visit'),
                'name'           => $columnName,
                'segment'        => $segment,
                'acceptedValues' => $acceptedValues,
                'sqlSegment'     => $sqlSegment,
                'sqlFilter'      => isset($sqlFilter) ? $sqlFilter : false,
            );
        }
    }

    public function getReportMetadata(&$reports)
    {
        $i = 0;
        foreach ($this->getRawMetadataReports() as $report) {
            list($category, $name, $apiModule, $apiAction, $columnName) = $report;
            if ($category == false)
                continue;

            $report = array(
                'category'  => Piwik_Translate($category),
                'name'      => Piwik_Translate($name),
                'module'    => $apiModule,
                'action'    => $apiAction,
                'dimension' => Piwik_Translate($columnName),
                'order'     => $i++
            );

            $translation = $name . 'Documentation';
            $translated = Piwik_Translate($translation, '<br />');
            if ($translated != $translation) {
                $report['documentation'] = $translated;
            }

            $reports[] = $report;
        }
    }

    public function install()
    {
// we catch the exception
        try {
            $q1 = "ALTER TABLE `" . Common::prefixTable("log_visit") . "`
                ADD `config_os_version` VARCHAR( 10 ) CHARACTER SET utf8 COLLATE utf8_general_ci NULL DEFAULT NULL AFTER `config_os` ,
                ADD `config_device_type` TINYINT( 10 ) NULL DEFAULT NULL AFTER `config_browser_version` ,
                ADD `config_device_brand` VARCHAR( 100 ) CHARACTER SET utf8 COLLATE utf8_general_ci NULL DEFAULT NULL AFTER `config_device_type` ,
                ADD `config_device_model` VARCHAR( 100 ) CHARACTER SET utf8 COLLATE utf8_general_ci NULL DEFAULT NULL AFTER `config_device_brand`";
            Db::exec($q1);
            // conditionaly add this column
            if (@Config::getInstance()->Debug['store_user_agent_in_visit']) {
                $q2 = "ALTER TABLE `" . Common::prefixTable("log_visit") . "`
                ADD `config_debug_ua` VARCHAR( 512 ) CHARACTER SET utf8 COLLATE utf8_general_ci NULL DEFAULT NULL AFTER `config_device_model`";
                Db::exec($q2);
            }
        } catch (Exception $e) {
            if (!Zend_Registry::get('db')->isErrNo($e, '1060')) {
                throw $e;
            }
        }
    }

    public function parseMobileVisitData(&$visitorInfo, $extraInfo)
    {
        $userAgent = $extraInfo['UserAgent'];

        $UAParser = new UserAgentParserEnhanced($userAgent);
        $UAParser->parse();
        $deviceInfo['config_browser_name'] = $UAParser->getBrowser("short_name");
        $deviceInfo['config_browser_version'] = $UAParser->getBrowser("version");
        $deviceInfo['config_os'] = $UAParser->getOs("short_name");
        $deviceInfo['config_os_version'] = $UAParser->getOs("version");
        $deviceInfo['config_device_type'] = $UAParser->getDevice();
        $deviceInfo['config_device_model'] = $UAParser->getModel();
        $deviceInfo['config_device_brand'] = $UAParser->getBrand();

        if (@Config::getInstance()->Debug['store_user_agent_in_visit']) {
            $deviceInfo['config_debug_ua'] = $userAgent;
        }

        $visitorInfo = array_merge($visitorInfo, $deviceInfo);
        Common::printDebug("Device Detection:");
        Common::printDebug($deviceInfo);
    }

    public function archiveDay(ArchiveProcessor\Day $archiveProcessor)
    {
        $archiving = new Archiver($archiveProcessor);
        if ($archiving->shouldArchive()) {
            $archiving->archiveDay();
        }
    }

    public function archivePeriod(ArchiveProcessor\Period $archiveProcessor)
    {
        $archiving = new Archiver($archiveProcessor);
        if ($archiving->shouldArchive()) {
            $archiving->archivePeriod();
        }
    }

    public function addMenu()
    {
        Piwik_AddMenu('General_Visitors', 'DevicesDetection_submenu', array('module' => 'DevicesDetection', 'action' => 'index'));
    }

    public function getReportDisplayProperties(&$properties)
    {
        $properties['DevicesDetection.getType'] = $this->getDisplayPropertiesForGetType();
        $properties['DevicesDetection.getBrand'] = $this->getDisplayPropertiesForGetBrand();
        $properties['DevicesDetection.getModel'] = $this->getDisplayPropertiesForGetModel();
        $properties['DevicesDetection.getOsFamilies'] = $this->getDisplayPropertiesForGetOsFamilies();
        $properties['DevicesDetection.getOsVersions'] = $this->getDisplayPropertiesForGetOsVersions();
        $properties['DevicesDetection.getBrowserFamilies'] = $this->getDisplayPropertiesForGetBrowserFamilies();
        $properties['DevicesDetection.getBrowserVersions'] = $this->getDisplayPropertiesForGetBrowserVersions();
    }

    private function getDisplayPropertiesForGetType()
    {
        return array(
            'show_search'                 => false,
            'show_exclude_low_population' => false,
            'translations'                => array('label' => Piwik_Translate("DevicesDetection_dataTableLabelTypes"))
        );
    }

    private function getDisplayPropertiesForGetBrand()
    {
        return array(
            'show_search'                 => false,
            'show_exclude_low_population' => false,
            'translations'                => array('label' => Piwik_Translate("DevicesDetection_dataTableLabelBrands"))
        );
    }

    private function getDisplayPropertiesForGetModel()
    {
        return array(
            'show_search'                 => false,
            'show_exclude_low_population' => false,
            'translations'                => array('label' => Piwik_Translate("DevicesDetection_dataTableLabelModels"))
        );
    }

    private function getDisplayPropertiesForGetOsFamilies()
    {
        return array(
            'show_search'                 => false,
            'show_exclude_low_population' => false,
<<<<<<< HEAD
            'translations'                => array('label' => Piwik_Translate("DevicesDetection_dataTableLabelSystemFamily")),
            'title'                       => Piwik_Translate('DeviceDetection_OperatingSystemFamilies'),
            'relatedReports'              => $this->getOsRelatedReports()
=======
            'translations' => array('label' => Piwik_Translate("DevicesDetection_dataTableLabelSystemFamily")),
            'title' => Piwik_Translate('DeviceDetection_OperatingSystemFamilies'),
            'related_reports' => $this->getOsRelatedReports()
>>>>>>> 64ca5d54
        );
    }

    private function getDisplayPropertiesForGetOsVersions()
    {
        return array(
            'show_search'                 => false,
            'show_exclude_low_population' => false,
<<<<<<< HEAD
            'translations'                => array('label' => Piwik_Translate("DevicesDetection_dataTableLabelSystemVersion")),
            'title'                       => Piwik_Translate('DeviceDetection_OperatingSystemVersions'),
            'relatedReports'              => $this->getOsRelatedReports()
=======
            'translations' => array('label' => Piwik_Translate("DevicesDetection_dataTableLabelSystemVersion")),
            'title' => Piwik_Translate('DeviceDetection_OperatingSystemVersions'),
            'related_reports' => $this->getOsRelatedReports()
>>>>>>> 64ca5d54
        );
    }

    private function getDisplayPropertiesForGetBrowserFamilies()
    {
        return array(
            'show_search'                 => false,
            'show_exclude_low_population' => false,
<<<<<<< HEAD
            'translations'                => array('label' => Piwik_Translate("DevicesDetection_dataTableLabelBrowserFamily")),
            'title'                       => Piwik_Translate('DevicesDetection_BrowsersFamily'),
            'relatedReports'              => $this->getBrowserRelatedReports()
=======
            'translations' => array('label' => Piwik_Translate("DevicesDetection_dataTableLabelBrowserFamily")),
            'title' => Piwik_Translate('DevicesDetection_BrowsersFamily'),
            'related_reports' => $this->getBrowserRelatedReports()
>>>>>>> 64ca5d54
        );
    }

    private function getDisplayPropertiesForGetBrowserVersions()
    {
        return array(
            'show_search'                 => false,
            'show_exclude_low_population' => false,
<<<<<<< HEAD
            'translations'                => array('label' => Piwik_Translate("DevicesDetection_dataTableLabelBrowserVersion")),
            'relatedReports'              => $this->getBrowserRelatedReports()
=======
            'translations' => array('label' => Piwik_Translate("DevicesDetection_dataTableLabelBrowserVersion")),
            'related_reports' => $this->getBrowserRelatedReports()
>>>>>>> 64ca5d54
        );
    }

    private function getOsRelatedReports()
    {
        return array(
            'DevicesDetection.getOsFamilies' => Piwik_Translate('DeviceDetection_OperatingSystemFamilies'),
            'DevicesDetection.getOsVersions' => Piwik_Translate('DeviceDetection_OperatingSystemVersions')
        );
    }

    private function getBrowserRelatedReports()
    {
        return array(
            'DevicesDetection.getBrowserFamilies' => Piwik_Translate('DevicesDetection_BrowsersFamily'),
            'DevicesDetection.getBrowserVersions' => Piwik_Translate('DevicesDetection_BrowserVersions')
        );
    }
}<|MERGE_RESOLUTION|>--- conflicted
+++ resolved
@@ -317,15 +317,9 @@
         return array(
             'show_search'                 => false,
             'show_exclude_low_population' => false,
-<<<<<<< HEAD
-            'translations'                => array('label' => Piwik_Translate("DevicesDetection_dataTableLabelSystemFamily")),
-            'title'                       => Piwik_Translate('DeviceDetection_OperatingSystemFamilies'),
-            'relatedReports'              => $this->getOsRelatedReports()
-=======
             'translations' => array('label' => Piwik_Translate("DevicesDetection_dataTableLabelSystemFamily")),
             'title' => Piwik_Translate('DeviceDetection_OperatingSystemFamilies'),
             'related_reports' => $this->getOsRelatedReports()
->>>>>>> 64ca5d54
         );
     }
 
@@ -334,15 +328,9 @@
         return array(
             'show_search'                 => false,
             'show_exclude_low_population' => false,
-<<<<<<< HEAD
-            'translations'                => array('label' => Piwik_Translate("DevicesDetection_dataTableLabelSystemVersion")),
-            'title'                       => Piwik_Translate('DeviceDetection_OperatingSystemVersions'),
-            'relatedReports'              => $this->getOsRelatedReports()
-=======
             'translations' => array('label' => Piwik_Translate("DevicesDetection_dataTableLabelSystemVersion")),
             'title' => Piwik_Translate('DeviceDetection_OperatingSystemVersions'),
             'related_reports' => $this->getOsRelatedReports()
->>>>>>> 64ca5d54
         );
     }
 
@@ -351,15 +339,9 @@
         return array(
             'show_search'                 => false,
             'show_exclude_low_population' => false,
-<<<<<<< HEAD
-            'translations'                => array('label' => Piwik_Translate("DevicesDetection_dataTableLabelBrowserFamily")),
-            'title'                       => Piwik_Translate('DevicesDetection_BrowsersFamily'),
-            'relatedReports'              => $this->getBrowserRelatedReports()
-=======
             'translations' => array('label' => Piwik_Translate("DevicesDetection_dataTableLabelBrowserFamily")),
             'title' => Piwik_Translate('DevicesDetection_BrowsersFamily'),
             'related_reports' => $this->getBrowserRelatedReports()
->>>>>>> 64ca5d54
         );
     }
 
@@ -368,13 +350,8 @@
         return array(
             'show_search'                 => false,
             'show_exclude_low_population' => false,
-<<<<<<< HEAD
-            'translations'                => array('label' => Piwik_Translate("DevicesDetection_dataTableLabelBrowserVersion")),
-            'relatedReports'              => $this->getBrowserRelatedReports()
-=======
             'translations' => array('label' => Piwik_Translate("DevicesDetection_dataTableLabelBrowserVersion")),
             'related_reports' => $this->getBrowserRelatedReports()
->>>>>>> 64ca5d54
         );
     }
 
