<?php
/**
 * Piwik - free/libre analytics platform
 *
 * @link http://piwik.org
 * @license http://www.gnu.org/licenses/gpl-3.0.html GPL v3 or later
 *
 */
namespace Piwik\Plugins\DevicesDetection\Reports;

use Piwik\Piwik;
use Piwik\Plugin\ViewDataTable;
use Piwik\Plugins\DevicesDetection\Columns\BrowserVersion;
use Piwik\Plugin\ReportsProvider;

class GetBrowserVersions extends Base
{
    protected function init()
    {
        parent::init();
        $this->dimension     = new BrowserVersion();
        $this->name          = Piwik::translate('DevicesDetection_BrowserVersion');
        $this->documentation = ''; // TODO
        $this->order = 6;
<<<<<<< HEAD

        $this->subcategoryId = 'DevicesDetection_Software';
=======
        $this->widgetTitle  = 'DevicesDetection_BrowserVersion';
>>>>>>> 4b395d23
    }

    public function configureView(ViewDataTable $view)
    {
        $view->config->show_search = true;
        $view->config->show_exclude_low_population = false;
        $view->config->addTranslation('label', $this->dimension->getName());
    }

    public function getRelatedReports()
    {
        return array(
            ReportsProvider::factory('DevicesDetection', 'getBrowsers'),
        );
    }
}<|MERGE_RESOLUTION|>--- conflicted
+++ resolved
@@ -22,12 +22,7 @@
         $this->name          = Piwik::translate('DevicesDetection_BrowserVersion');
         $this->documentation = ''; // TODO
         $this->order = 6;
-<<<<<<< HEAD
-
         $this->subcategoryId = 'DevicesDetection_Software';
-=======
-        $this->widgetTitle  = 'DevicesDetection_BrowserVersion';
->>>>>>> 4b395d23
     }
 
     public function configureView(ViewDataTable $view)
