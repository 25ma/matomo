#dashboard {
  margin: 0 -7px;
}

#root>.top_controls {
  margin-left:15px;
  margin-right:15px;
}
.top_controls {
  position: relative;
  height: 32px;
  clear: left;
}

@media all and (max-width: 749px) {
  .top_controls {
    height: auto;
  }

  .top_controls #periodString,
  .top_controls .dashboardSettings,
  .top_controls #segmentEditorPanel {
    position: static;
    margin: 0 0 10px;
    float: none;
  }
}

#dashboardWidgetsArea {
  padding-bottom: 100px;
}

.col {
  float: left;
  min-height: 100px;
}

.col.width-100 {
  width: 100%;
}

.col.width-75 {
  width: 75%;
}

.col.width-67 {
  width: 66.67%;
}

.col.width-50 {
  width: 50%;
}

.col.width-40 {
  width: 40%;
}

.col.width-33 {
  width: 33.33%;
}

.col.width-30 {
  width: 30%;
}

.col.width-25 {
  width: 25%;
}

.hover {
  border: 2px dashed #E3E3E3;
}

.widget {
  background: @theme-color-background-base;
  border: 1px solid #bbb6ad;
  margin: 10px 7px;
  border-radius: 4px;
  overflow: hidden;
  font-size: 14px;
  z-index: 1;
}

.widgetHover {
  border: 1px solid #aba494;
}

.widget .entityContainer {
  width: 100%;
}

.widget .sparkline {
  margin-left: 5px;
}

.widgetContent.hidden {
  position: absolute;
  top: -5000px;
  height: 1000px;
  overflow: hidden;
}

.widgetContent.loading {
  opacity: 0.5;
  background: url(plugins/Morpheus/images/loading-blue.gif) no-repeat top right;
}

.widget p {
  margin-left: 10px;
}

.widgetTop {
  cursor: move;
  font-size: 10pt;
  font-weight: normal;
  padding-bottom: 4px;
}

.widgetTopHover {
}

.widgetName h3{
  font-size: 15px;
  padding: 0px;
  margin: 2px;
  font-weight: normal;
<<<<<<< HEAD
  color: #0D0D0D;
  text-shadow: none;
=======
  color: #fff;
  text-shadow: 1px 1px 2px #7e7363;
  margin-top: 0;
>>>>>>> 9043f427
}

// Overriding some dataTable css for better dashboard display
.widget .dataTableWrapper {
  width: 100% !important;
}

.widgetTop .button {
  cursor: pointer;
  float: right;
  margin: 6px 6px 0 0;
}

.ui-confirm {
  display: none;
  width: 630px;
  background: @theme-color-background-base;
  color: @theme-color-text-light;
  cursor: default;
  font-size: 12px !important;
  border-radius: 4px;
  padding: 20px 10px;
  border-radius: 4px;
  min-height: 0 !important;
}

.ui-confirm p {
  margin-top:10px;

}
.ui-confirm h2 {
  text-align: center;
  font-weight: bold;
  padding: 0;
}

.ui-dialog .ui-dialog-buttonpane {
  text-align: center;
  border: none;
}

.ui-dialog .ui-dialog-buttonpane .ui-dialog-buttonset {
  float: none;
}

.ui-dialog-buttonset input[type=button], .ui-dialog-buttonset button {
  color: #fff !important;
  border: 0 !important;
  font-size: 12px !important;
  padding: 5px 20px !important;
  border-radius: 3px;
  cursor: pointer;
  display: inline-block;
  margin: 0 8px 3px 8px !important;
}

.ui-dialog .ui-button-text {
  padding: 0 !important;
}

.ui-widget-overlay {
  opacity: 0.6;
  background: none #000;
  position: fixed;
  z-index: 1000;
}

.ui-dialog {
  z-index: 1001;
}

.menu {
  display: none;
}

.widgetLoading {
  cursor: wait;
  text-align: center;
}

.widgetLoading, .widgetLoadingError, .dimensionLoadingError {
  padding: 10px;
  font-size: 10pt;
}

.widgetLoadingError, .dimensionLoadingError {
  color: @theme-color-brand;
  text-align: left;
}

#closeMenuIcon {
  float: right;
  margin: 3px;
  cursor: pointer;
}

.menuClear {
  clear: both;
  height: 30px;
}

.dashboardSettings {
  position: absolute;
  z-index: 120;
  background: #f7f7f7;
  border: 1px solid #e4e5e4;
  padding: 5px 10px 6px 10px;
  border-radius: 4px;
  color: @theme-color-text-light;
  font-size: 14px;
  cursor: pointer;
  overflow: hidden;
}

.dashboardSettings:hover {
  background: #f1f0eb;
  border-color: #a9a399;
}

.dashboardSettings.visible {
  z-index: 1020; /* More than .jqplot-seriespicker-popover (1010) */
  min-width: 700px;
}

.dashboardSettings > span {
  background: url(plugins/Morpheus/images/sort_subtable_desc.png) right center no-repeat;
  padding-right: 20px;
  display: block;
}

.dashboardSettings ul.submenu {
  padding-top: 5px;
  display: none;
  float: left;
}

.dashboardSettings.visible ul.submenu {
  display: block;
  list-style: square outside none;
  margin-left: 15px;
}

.dashboardSettings > ul.submenu > li {
  padding: 5px 0;
  clear: both;
}

.dashboardSettings > ul.submenu > li:hover {
  color:@theme-color-link;
}

#changeDashboardLayout h2 {
  margin-bottom: 20px;
}

#columnPreview {
  clear: both;
  width: 400px;
  margin: auto;
}

#columnPreview > div {
  margin: 5px;
  float: left;
  opacity: 0.4;
  cursor: pointer;
  filter: Alpha(opacity=40);
}

#columnPreview > div:hover, #columnPreview > div.choosen {
  opacity: 1;
  filter: Alpha(opacity=100);
}

#columnPreview div div {
  height: 120px;
  float: left;
}

#columnPreview div div span {
  background-color: #ddd;
  width: 100%;
  height: 100%;
  display: block;
  border: 2px dotted #555;
  margin: 0 1px;
}

#columnPreview div.choosen div span, #columnPreview div:hover div span {
  border-style: solid;
}

#columnPreview .width-100 {
  width: 120px;
}

#columnPreview .width-75 {
  width: 90px;
}

#columnPreview .width-67 {
  width: 80.4px;
}

#columnPreview .width-50 {
  width: 60px;
}

#columnPreview .width-40 {
  width: 48px;
}

#columnPreview .width-33 {
  width: 40px;
}

#columnPreview .width-30 {
  width: 36px;
}

#columnPreview .width-25 {
  width: 30px;
}

/**
 * Layout for widget previews
 */

.widgetpreview-base {
  clear: both;
  min-height: 600px;
  -height: 600px;
}

.addWidget, .manageDashboard {
  cursor: default;
}

ul.widgetpreview-widgetlist,
ul.widgetpreview-categorylist {
  color: #5d5342;
  list-style: none;
  font-size: 11px;
  line-height: 20px;
  float: left;
  margin-right: 20px;
}

ul.widgetpreview-categorylist {
  cursor: default;
}

ul.widgetpreview-categorylist li,
ul.widgetpreview-widgetlist li {
  line-height: 20px;
  padding: 0 25px 0 5px;
  border-radius: 2px;
}

.widgetpreview-base li.widgetpreview-choosen {
  background: #e4e2d7 url(plugins/Morpheus/images/arr_r.png) no-repeat right 6px;
  color: #255792;
  font-weight: bold;
}

.widgetpreview-categorylist li.widgetpreview-choosen {
  color: #000;
}

.widgetpreview-base li.widgetpreview-unavailable {
  color: #D3D3D3;
  cursor: default;
}

ul.widgetpreview-widgetlist {
  cursor: pointer;
  position: relative;
  top: 0;
}

div.widgetpreview-preview {
  float: left;
  width: 500px;
}

.dashboardSettings {
  min-height: 0;
  height: auto;
  margin-right: 10px;
}

.dashboardSettings .submenu {
  font-weight: bold;
  color: #255792;
}

.dashboardSettings .submenu ul {
  float: none;
  font-weight: normal;
  padding-top: 10px;
  margin-left: 10px;
  color: #5D5342;
  list-style: none;
  font-size: 11px;
  line-height: 20px;
  margin-right: 20px;
}

.dashboardSettings .submenu ul li {
  line-height: 20px;
  padding: 0 25px 0 5px;
  color: @theme-color-text-light;
}

.dashboardSettings .submenu ul li:hover {
  color: @theme-color-link;
}

.dashboardSettings .widgetpreview-widgetlist {
  width: 228px;
  font-weight: normal;
}

.dashboardSettings .widgetTop {
  cursor: pointer;
}

.dashboardSettings .widgetpreview-widgetlist,
.dashboardSettings .widgetpreview-preview {
  display: none;
}

.dashboardSettings.visible .widgetpreview-widgetlist,
.dashboardSettings.visible .widgetpreview-preview {
  display: block;
}

.widgetPlaceholder {
  border: 1px dashed #bbb6ad;
}

#newDashboardName, #createDashboardName {
  width: 200px;
}

#newDashboardNameInput, #createDashboardNameInput {
  margin: 20px 0 0 100px;
  text-align: left;
}

#createDashboardNameInput input {
  margin-bottom: 10px;
}

.popoverSubMessage {
  text-align: center;
  padding: 10px 0 5px 0;
}

#copyDashboardToUserConfirm .inputs {
  width: 375px;
  margin: 10px auto 0;
}

#copyDashboardToUserConfirm .inputs select,
#copyDashboardToUserConfirm .inputs input {
  width: 150px;
  float: left;
}

#copyDashboardToUserConfirm .inputs label {
  width: 200px;
  float: left;
}

@media all and (max-width: 749px) {
  #dashboardWidgetsArea {
    padding-right: 7px;
  }

  .col.width-75,
  .col.width-67,
  .col.width-50,
  .col.width-40,
  .col.width-33,
  .col.width-30,
  .col.width-25 {
    width: 100%;
    .widget {
      margin-right: 0;
    }
  }

}

.widgetTop .button {
  display:none;
}

.widgetTop.widgetTopHover .button {
  display:block;
}

.widget.hiddenContent .widgetTop.widgetTopHover {
  .button#minimise,.button#refresh {
    display:none;
  }
}

.ui-dialog .widget {
  .button#close,.button#maximise {
    display:none;
  }
}<|MERGE_RESOLUTION|>--- conflicted
+++ resolved
@@ -124,14 +124,8 @@
   padding: 0px;
   margin: 2px;
   font-weight: normal;
-<<<<<<< HEAD
   color: #0D0D0D;
   text-shadow: none;
-=======
-  color: #fff;
-  text-shadow: 1px 1px 2px #7e7363;
-  margin-top: 0;
->>>>>>> 9043f427
 }
 
 // Overriding some dataTable css for better dashboard display
