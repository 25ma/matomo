<?php
/**
 * Piwik - free/libre analytics platform
 *
 * @link http://piwik.org
 * @license http://www.gnu.org/licenses/gpl-3.0.html GPL v3 or later
 *
 */
namespace Piwik\Plugins\Dashboard;

use Piwik\Common;
use Piwik\Container\StaticContainer;
use Piwik\Db;
use Piwik\Piwik;
use Piwik\Category\Subcategory;
use Piwik\Widget\WidgetConfig;
use Piwik\Plugin;

/**
 */
class Dashboard extends \Piwik\Plugin
{
    /**
     * @see Piwik\Plugin::registerEvents
     */
    public function registerEvents()
    {
        return array(
            'AssetManager.getJavaScriptFiles'        => 'getJsFiles',
            'AssetManager.getStylesheetFiles'        => 'getStylesheetFiles',
            'UsersManager.deleteUser'                => 'deleteDashboardLayout',
            'Translate.getClientSideTranslationKeys' => 'getClientSideTranslationKeys',
            'Widget.addWidgetConfigs'                => 'addWidgetConfigs',
            'Category.addSubcategories'              => 'addSubcategories'
        );
    }

    public function addWidgetConfigs(&$widgets)
    {
        if (Piwik::isUserIsAnonymous()) {
            $this->addDefaultDashboard($widgets);
        } else {
            $dashboards = API::getInstance()->getDashboards();

            if (empty($dashboards)) {
                $this->addDefaultDashboard($widgets);
            } else {
                foreach ($dashboards as $dashboard) {
                    $config = new WidgetConfig();
                    $config->setIsNotWidgetizable();
                    $config->setModule('Dashboard');
                    $config->setAction('embeddedIndex');
                    $config->setCategoryId('Dashboard_Dashboard');
                    $config->setSubcategoryId($dashboard['id']);
                    $config->setParameters(array('idDashboard' => $dashboard['id']));
                    $widgets[] = $config;
                }
            }
        }
    }

    private function addDefaultDashboard(&$widgets)
    {
        $config = new WidgetConfig();
        $config->setIsNotWidgetizable();
        $config->setModule('Dashboard');
        $config->setAction('embeddedIndex');
        $config->setCategoryId('Dashboard_Dashboard');
        $config->setSubcategoryId('1');
        $config->setParameters(array('idDashboard' => 1));
        $widgets[] = $config;
    }

    public function addSubcategories(&$subcategories)
    {
        if (Piwik::isUserIsAnonymous()) {
            $this->addDefaultSubcategory($subcategories);
        } else {
            $dashboards = API::getInstance()->getDashboards();

            if (empty($dashboards)) {
                $this->addDefaultSubcategory($subcategories);
            } else {
                $order = 0;
                foreach ($dashboards as $dashboard) {
                    $subcategory = new Subcategory();
                    $subcategory->setName($dashboard['name']);
                    $subcategory->setCategoryId('Dashboard_Dashboard');
                    $subcategory->setId($dashboard['id']);
                    $subcategory->setOrder($order++);
                    $subcategories[] = $subcategory;
                }
            }
        }
    }

    private function addDefaultSubcategory(&$subcategories)
    {
        $subcategory = new Subcategory();
        $subcategory->setName('Dashboard_Dashboard');
        $subcategory->setCategoryId('Dashboard_Dashboard');
        $subcategory->setId('1');
        $subcategory->setOrder(1);
        $subcategories[] = $subcategory;
    }

    /**
     * Returns the layout in the DB for the given user, or false if the layout has not been set yet.
     * Parameters must be checked BEFORE this function call
     *
     * @param string $login
     * @param int $idDashboard
     *
     * @return bool|string
     */
    public function getLayoutForUser($login, $idDashboard)
    {
        $return = $this->getModel()->getLayoutForUser($login, $idDashboard);

        if (count($return) == 0) {
            return false;
        }

        return $return[0]['layout'];
    }

    private function getModel()
    {
        return new Model();
    }

    public function getDefaultLayout()
    {
        $defaultLayout = $this->getLayoutForUser('', 1);

        if (empty($defaultLayout)) {
            $advertisingWidget = '';

            $advertising = StaticContainer::get('Piwik\ProfessionalServices\Advertising');
            if ($advertising->areAdsForProfessionalServicesEnabled() && Plugin\Manager::getInstance()->isPluginActivated('ProfessionalServices')) {
                $advertisingWidget = '{"uniqueId":"widgetProfessionalServicespromoServices","parameters":{"module":"ProfessionalServices","action":"promoServices"}},';
            }

            if (Piwik::hasUserSuperUserAccess()) {
                $piwikPromoWidget = '{"uniqueId":"widgetCoreHomegetDonateForm","parameters":{"module":"CoreHome","action":"getDonateForm"}}';
            } else {
                $piwikPromoWidget = '{"uniqueId":"widgetCoreHomegetPromoVideo","parameters":{"module":"CoreHome","action":"getPromoVideo"}}';
            }

            $defaultLayout = '[
                [
<<<<<<< HEAD
                    {"uniqueId":"widgetVisitsSummarygetEvolutionGraphforceView1viewDataTablegraphEvolution","parameters":{"forceView":"1","viewDataTable":"graphEvolution","module":"VisitsSummary","action":"getEvolutionGraph"}},
                    {"uniqueId":"widgetLivewidget","parameters":{"module":"Live","action":"widget"}},
                    {"uniqueId":"widgetVisitorInterestgetNumberOfVisitsPerVisitDuration","parameters":{"viewDataTable":"cloud","module":"VisitorInterest","action":"getNumberOfVisitsPerVisitDuration"}}
                ],
                [
                    ' . $topWidget . '
                    {"uniqueId":"widgetReferrersgetWebsites","parameters":{"module":"Referrers","action":"getWebsites"}},
                    {"uniqueId":"widgetVisitTimegetVisitInformationPerServerTime","parameters":{"viewDataTable": "graphVerticalBar","module":"VisitTime","action":"getVisitInformationPerServerTime"}}
                ],
                [
                    {"uniqueId":"widgetUserCountryMapvisitorMap","parameters":{"module":"UserCountryMap","action":"visitorMap"}},
                    {"uniqueId":"widgetDevicesDetectiongetBrowsers","parameters":{"module":"DevicesDetection","action":"getBrowsers"}},
                    {"uniqueId":"widgetReferrersgetSearchEngines","parameters":{"module":"Referrers","action":"getSearchEngines"}},
                    {"uniqueId":"widgetRssWidgetrssPiwik","parameters":{"module":"RssWidget","action":"rssPiwik"}}
=======
                    {"uniqueId":"widgetLivewidget","parameters":{"module":"Live","action":"widget"}},
                    ' . $piwikPromoWidget . '
                ],
                [
                    {"uniqueId":"widgetVisitsSummarygetEvolutionGraphcolumnsArray","parameters":{"module":"VisitsSummary","action":"getEvolutionGraph","columns":"nb_visits"}},
                    ' . $advertisingWidget . '
                    {"uniqueId":"widgetVisitsSummarygetSparklines","parameters":{"module":"VisitsSummary","action":"getSparklines"}}
                ],
                [
                    {"uniqueId":"widgetUserCountryMapvisitorMap","parameters":{"module":"UserCountryMap","action":"visitorMap"}},
                    {"uniqueId":"widgetReferrersgetReferrerType","parameters":{"module":"Referrers","action":"getReferrerType"}},
                    {"uniqueId":"widgetExampleRssWidgetrssPiwik","parameters":{"module":"ExampleRssWidget","action":"rssPiwik"}}
>>>>>>> 7d115b50
                ]
            ]';
        }

        /**
         * Allows other plugins to modify the default dashboard layout.
         *
         * @param string &$defaultLayout JSON encoded string of the default dashboard layout. Contains an
         *                               array of columns where each column is an array of widgets. Each
         *                               widget is an associative array w/ the following elements:
         *
         *                               * **uniqueId**: The widget's unique ID.
         *                               * **parameters**: The array of query parameters that should be used to get this widget's report.
         */
        Piwik::postEvent("Dashboard.changeDefaultDashboardLayout", array(&$defaultLayout));

        $defaultLayout = $this->removeDisabledPluginFromLayout($defaultLayout);

        return $defaultLayout;
    }

    public function getAllDashboards($login)
    {
        $dashboards = $this->getModel()->getAllDashboardsForUser($login);

        $nameless = 1;
        foreach ($dashboards as &$dashboard) {

            if (empty($dashboard['name'])) {
                $dashboard['name'] = Piwik::translate('Dashboard_DashboardOf', $login);
                if ($nameless > 1) {
                    $dashboard['name'] .= " ($nameless)";
                }

                $nameless++;
            }

            $dashboard['name'] = Common::unsanitizeInputValue($dashboard['name']);

            $layout = '[]';
            if (!empty($dashboard['layout'])) {
                $layout = $dashboard['layout'];
            }

            $dashboard['layout'] = $this->decodeLayout($layout);
        }

        return $dashboards;
    }

    private function isAlreadyDecodedLayout($layout)
    {
        return !is_string($layout);
    }

    public function removeDisabledPluginFromLayout($layout)
    {
        $layoutObject = $this->decodeLayout($layout);

        // if the json decoding works (ie. new Json format)
        // we will only return the widgets that are from enabled plugins

        if (is_array($layoutObject)) {
            $layoutObject = (object)array(
                'config'  => array('layout' => '33-33-33'),
                'columns' => $layoutObject
            );
        }

        if (empty($layoutObject) || empty($layoutObject->columns)) {
            $layoutObject = (object)array(
                'config'  => array('layout' => '33-33-33'),
                'columns' => array()
            );
        }

        $layout = $this->encodeLayout($layoutObject);
        return $layout;
    }

    public function decodeLayout($layout)
    {
        if ($this->isAlreadyDecodedLayout($layout)) {
            return $layout;
        }

        $layout = html_entity_decode($layout);
        $layout = str_replace("\\\"", "\"", $layout);
        $layout = str_replace("\n", "", $layout);

        return json_decode($layout, $assoc = false);
    }

    public function encodeLayout($layout)
    {
        return json_encode($layout);
    }

    public function getJsFiles(&$jsFiles)
    {
        $jsFiles[] = "plugins/Dashboard/angularjs/common/services/dashboards-model.js";
        $jsFiles[] = "plugins/Dashboard/javascripts/widgetMenu.js";
        $jsFiles[] = "libs/javascript/json2.js";
        $jsFiles[] = "plugins/Dashboard/javascripts/dashboardObject.js";
        $jsFiles[] = "plugins/Dashboard/javascripts/dashboardWidget.js";
        $jsFiles[] = "plugins/Dashboard/javascripts/dashboard.js";
        $jsFiles[] = "plugins/Dashboard/angularjs/dashboard/dashboard.directive.js";
    }

    public function getStylesheetFiles(&$stylesheets)
    {
        $stylesheets[] = "plugins/CoreHome/stylesheets/dataTable.less";
        $stylesheets[] = "plugins/Dashboard/stylesheets/dashboard.less";
        $stylesheets[] = "plugins/Dashboard/stylesheets/widget.less";
    }

    public function deleteDashboardLayout($userLogin)
    {
        $this->getModel()->deleteAllLayoutsForUser($userLogin);
    }

    public function install()
    {
        Model::install();
    }

    public function uninstall()
    {
        Model::uninstall();
    }

    public function getClientSideTranslationKeys(&$translationKeys)
    {
        $translationKeys[] = 'Dashboard_AddPreviewedWidget';
        $translationKeys[] = 'Dashboard_WidgetPreview';
        $translationKeys[] = 'Dashboard_Maximise';
        $translationKeys[] = 'Dashboard_Minimise';
        $translationKeys[] = 'Dashboard_LoadingWidget';
        $translationKeys[] = 'Dashboard_WidgetNotFound';
        $translationKeys[] = 'Dashboard_DashboardCopied';
        $translationKeys[] = 'Dashboard_Dashboard';
        $translationKeys[] = 'Dashboard_RemoveDefaultDashboardNotPossible';
        $translationKeys[] = 'General_Close';
        $translationKeys[] = 'General_Refresh';
    }
}<|MERGE_RESOLUTION|>--- conflicted
+++ resolved
@@ -10,7 +10,6 @@
 
 use Piwik\Common;
 use Piwik\Container\StaticContainer;
-use Piwik\Db;
 use Piwik\Piwik;
 use Piwik\Category\Subcategory;
 use Piwik\Widget\WidgetConfig;
@@ -21,7 +20,7 @@
 class Dashboard extends \Piwik\Plugin
 {
     /**
-     * @see Piwik\Plugin::registerEvents
+     * @see \Piwik\Plugin::registerEvents
      */
     public function registerEvents()
     {
@@ -135,49 +134,29 @@
 
         if (empty($defaultLayout)) {
             $advertisingWidget = '';
-
             $advertising = StaticContainer::get('Piwik\ProfessionalServices\Advertising');
             if ($advertising->areAdsForProfessionalServicesEnabled() && Plugin\Manager::getInstance()->isPluginActivated('ProfessionalServices')) {
                 $advertisingWidget = '{"uniqueId":"widgetProfessionalServicespromoServices","parameters":{"module":"ProfessionalServices","action":"promoServices"}},';
             }
-
             if (Piwik::hasUserSuperUserAccess()) {
                 $piwikPromoWidget = '{"uniqueId":"widgetCoreHomegetDonateForm","parameters":{"module":"CoreHome","action":"getDonateForm"}}';
             } else {
                 $piwikPromoWidget = '{"uniqueId":"widgetCoreHomegetPromoVideo","parameters":{"module":"CoreHome","action":"getPromoVideo"}}';
             }
-
             $defaultLayout = '[
                 [
-<<<<<<< HEAD
-                    {"uniqueId":"widgetVisitsSummarygetEvolutionGraphforceView1viewDataTablegraphEvolution","parameters":{"forceView":"1","viewDataTable":"graphEvolution","module":"VisitsSummary","action":"getEvolutionGraph"}},
-                    {"uniqueId":"widgetLivewidget","parameters":{"module":"Live","action":"widget"}},
-                    {"uniqueId":"widgetVisitorInterestgetNumberOfVisitsPerVisitDuration","parameters":{"viewDataTable":"cloud","module":"VisitorInterest","action":"getNumberOfVisitsPerVisitDuration"}}
-                ],
-                [
-                    ' . $topWidget . '
-                    {"uniqueId":"widgetReferrersgetWebsites","parameters":{"module":"Referrers","action":"getWebsites"}},
-                    {"uniqueId":"widgetVisitTimegetVisitInformationPerServerTime","parameters":{"viewDataTable": "graphVerticalBar","module":"VisitTime","action":"getVisitInformationPerServerTime"}}
-                ],
-                [
-                    {"uniqueId":"widgetUserCountryMapvisitorMap","parameters":{"module":"UserCountryMap","action":"visitorMap"}},
-                    {"uniqueId":"widgetDevicesDetectiongetBrowsers","parameters":{"module":"DevicesDetection","action":"getBrowsers"}},
-                    {"uniqueId":"widgetReferrersgetSearchEngines","parameters":{"module":"Referrers","action":"getSearchEngines"}},
-                    {"uniqueId":"widgetRssWidgetrssPiwik","parameters":{"module":"RssWidget","action":"rssPiwik"}}
-=======
                     {"uniqueId":"widgetLivewidget","parameters":{"module":"Live","action":"widget"}},
                     ' . $piwikPromoWidget . '
                 ],
                 [
-                    {"uniqueId":"widgetVisitsSummarygetEvolutionGraphcolumnsArray","parameters":{"module":"VisitsSummary","action":"getEvolutionGraph","columns":"nb_visits"}},
+                    {"uniqueId":"widgetVisitsSummarygetEvolutionGraphforceView1viewDataTablegraphEvolution","parameters":{"forceView":"1","viewDataTable":"graphEvolution","module":"VisitsSummary","action":"getEvolutionGraph"}},
                     ' . $advertisingWidget . '
-                    {"uniqueId":"widgetVisitsSummarygetSparklines","parameters":{"module":"VisitsSummary","action":"getSparklines"}}
+                    {"uniqueId":"widgetVisitsSummarygetforceView1viewDataTablesparklines","parameters":{"forceView":"1","viewDataTable":"sparklines","module":"VisitsSummary","action":"get"}}
                 ],
                 [
                     {"uniqueId":"widgetUserCountryMapvisitorMap","parameters":{"module":"UserCountryMap","action":"visitorMap"}},
                     {"uniqueId":"widgetReferrersgetReferrerType","parameters":{"module":"Referrers","action":"getReferrerType"}},
-                    {"uniqueId":"widgetExampleRssWidgetrssPiwik","parameters":{"module":"ExampleRssWidget","action":"rssPiwik"}}
->>>>>>> 7d115b50
+                    {"uniqueId":"widgetRssWidgetrssPiwik","parameters":{"module":"RssWidget","action":"rssPiwik"}}
                 ]
             ]';
         }
