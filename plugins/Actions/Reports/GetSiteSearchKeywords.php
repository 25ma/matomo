--- conflicted
+++ resolved
@@ -24,8 +24,7 @@
         $this->dimension     = new Keyword();
         $this->name          = Piwik::translate('Actions_WidgetSearchKeywords');
         $this->documentation = Piwik::translate('Actions_SiteSearchKeywordsDocumentation') . '<br/><br/>' . Piwik::translate('Actions_SiteSearchIntro') . '<br/><br/>'
-<<<<<<< HEAD
-                             . '<a href="http://piwik.org/docs/site-search/" target="_blank">' . Piwik::translate('Actions_LearnMoreAboutSiteSearchLink') . '</a>';
+                             . '<a href="http://piwik.org/docs/site-search/" rel="noreferrer"  target="_blank">' . Piwik::translate('Actions_LearnMoreAboutSiteSearchLink') . '</a>';
         $this->metrics       = array('nb_visits', 'nb_pages_per_search');
         $this->processedMetrics = array(
             new AverageTimeOnPage(),
@@ -33,10 +32,6 @@
             new ExitRate(),
             new AveragePageGenerationTime()
         );
-=======
-                             . '<a href="http://piwik.org/docs/site-search/" rel="noreferrer"  target="_blank">' . Piwik::translate('Actions_LearnMoreAboutSiteSearchLink') . '</a>';
-        $this->metrics       = array('nb_visits', 'nb_pages_per_search', 'exit_rate');
->>>>>>> 935c3597
         $this->order = 15;
         $this->widgetTitle  = 'Actions_WidgetSearchKeywords';
     }
