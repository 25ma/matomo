--- conflicted
+++ resolved
@@ -238,54 +238,6 @@
             array('avg_quantity', 'quantity', $ordersColumn, $precision = 1));
         $dataTable->queueFilter('ColumnDelete', array('price'));
 
-<<<<<<< HEAD
-        // Enrich the datatable with Product/Categories views, and conversion rates
-        $customVariables = \Piwik\Plugins\CustomVariables\API::getInstance()->getCustomVariables($idSite, $period, $date, $segment, $expanded = false,
-            $_leavePiwikCoreVariables = true);
-        $mapping = array(
-            'Goals_ItemsSku'      => '_pks',
-            'Goals_ItemsName'     => '_pkn',
-            'Goals_ItemsCategory' => '_pkc',
-        );
-        $reportToNotDefinedString = array(
-            'Goals_ItemsSku'      => Piwik::translate('General_NotDefined', Piwik::translate('Goals_ProductSKU')), // Note: this should never happen
-            'Goals_ItemsName'     => Piwik::translate('General_NotDefined', Piwik::translate('Goals_ProductName')),
-            'Goals_ItemsCategory' => Piwik::translate('General_NotDefined', Piwik::translate('Goals_ProductCategory'))
-        );
-        $notDefinedStringPretty = $reportToNotDefinedString[$recordName];
-        $customVarNameToLookFor = $mapping[$recordName];
-
-        // Handle case where date=last30&period=day
-        if ($customVariables instanceof DataTable\Map) {
-            $customVariableDatatables = $customVariables->getDataTables();
-            $dataTables = $dataTable->getDataTables();
-            foreach ($customVariableDatatables as $key => $customVariableTableForDate) {
-                $dataTableForDate = isset($dataTables[$key]) ? $dataTables[$key] : new DataTable();
-
-                // we do not enter the IF
-                // if case idSite=1,3 AND period=day&date=datefrom,dateto,
-                if (isset($customVariableTableForDate->metadata['period'])) {
-                    $dateRewrite = $customVariableTableForDate->metadata['period']->getDateStart()->toString();
-                    $row = $customVariableTableForDate->getRowFromLabel($customVarNameToLookFor);
-                    if ($row) {
-                        $idSubtable = $row->getIdSubDataTable();
-                        $this->enrichItemsDataTableWithItemsViewMetrics($dataTableForDate, $idSite, $period, $dateRewrite, $idSubtable);
-                    }
-                    $dataTable->addTable($dataTableForDate, $key);
-                }
-                $this->renameNotDefinedRow($dataTableForDate, $notDefinedStringPretty);
-            }
-        } elseif ($customVariables instanceof DataTable) {
-            $row = $customVariables->getRowFromLabel($customVarNameToLookFor);
-            if ($row) {
-                $idSubtable = $row->getIdSubDataTable();
-                $this->enrichItemsDataTableWithItemsViewMetrics($dataTable, $idSite, $period, $date, $idSubtable);
-            }
-            $this->renameNotDefinedRow($dataTable, $notDefinedStringPretty);
-        }
-
-=======
->>>>>>> 162994d3
         // Product conversion rate = orders / visits
         $dataTable->queueFilter('ColumnCallbackAddColumnPercentage', array('conversion_rate', $ordersColumn, 'nb_visits', GoalManager::REVENUE_PRECISION));
 
