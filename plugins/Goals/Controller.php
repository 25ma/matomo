--- conflicted
+++ resolved
@@ -164,13 +164,8 @@
 
     protected function getGoalReportView($idGoal = false)
     {
-<<<<<<< HEAD
         $view = new Piwik_View('@Goals/single_goal');
-        if ($idGoal == Piwik_Archive::LABEL_ECOMMERCE_ORDER) {
-=======
-        $view = Piwik_View::factory('single_goal');
         if ($idGoal == Piwik::LABEL_ID_GOAL_IS_ECOMMERCE_ORDER) {
->>>>>>> e2e51762
             $goalDefinition['name'] = Piwik_Translate('Goals_Ecommerce');
             $goalDefinition['allow_multiple'] = true;
             $ecommerce = $view->ecommerce = true;
