--- conflicted
+++ resolved
@@ -28,28 +28,16 @@
 
     public function getVisitInformationPerServerTime($fetch = false)
     {
-<<<<<<< HEAD
-        return ViewDataTable::render($this->pluginName, __FUNCTION__, $fetch);
-=======
         return Piwik_ViewDataTable::renderReport($this->pluginName, __FUNCTION__, $fetch);
->>>>>>> 13f657cc
     }
 
     public function getVisitInformationPerLocalTime($fetch = false)
     {
-<<<<<<< HEAD
-        return ViewDataTable::render($this->pluginName, __FUNCTION__, $fetch);
-=======
         return Piwik_ViewDataTable::renderReport($this->pluginName, __FUNCTION__, $fetch);
->>>>>>> 13f657cc
     }
 
     public function getByDayOfWeek($fetch = false)
     {
-<<<<<<< HEAD
-        return ViewDataTable::render($this->pluginName, __FUNCTION__, $fetch);
-=======
         return Piwik_ViewDataTable::renderReport($this->pluginName, __FUNCTION__, $fetch);
->>>>>>> 13f657cc
     }
 }