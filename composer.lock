--- conflicted
+++ resolved
@@ -4,11 +4,7 @@
         "Read more about it at https://getcomposer.org/doc/01-basic-usage.md#installing-dependencies",
         "This file is @generated automatically"
     ],
-<<<<<<< HEAD
-    "content-hash": "e0cf7a238ff49c3657c22fbd22937f08",
-=======
-    "content-hash": "0e193c668f0333637ac4b5a7f3bef0cc",
->>>>>>> bc6ec466
+    "content-hash": "aa5b4d402ebd4eb4c970e19e0777201d",
     "packages": [
         {
             "name": "composer/ca-bundle",
@@ -605,16 +601,16 @@
         },
         {
             "name": "matomo/referrer-spam-blacklist",
-            "version": "1.1.2",
+            "version": "3.11.0",
             "source": {
                 "type": "git",
                 "url": "https://github.com/matomo-org/referrer-spam-blacklist.git",
-                "reference": "6814af8832b31bbf02bebe1d057bc4b7b5bc1014"
-            },
-            "dist": {
-                "type": "zip",
-                "url": "https://api.github.com/repos/matomo-org/referrer-spam-blacklist/zipball/6814af8832b31bbf02bebe1d057bc4b7b5bc1014",
-                "reference": "6814af8832b31bbf02bebe1d057bc4b7b5bc1014",
+                "reference": "0968ea308924ed4b9c636133fff9eb54820626f7"
+            },
+            "dist": {
+                "type": "zip",
+                "url": "https://api.github.com/repos/matomo-org/referrer-spam-blacklist/zipball/0968ea308924ed4b9c636133fff9eb54820626f7",
+                "reference": "0968ea308924ed4b9c636133fff9eb54820626f7",
                 "shasum": ""
             },
             "replace": {
@@ -626,7 +622,7 @@
                 "CC0-1.0"
             ],
             "description": "Community-contributed list of referrer spammers",
-            "time": "2018-08-08T20:37:48+00:00"
+            "time": "2020-01-07T13:07:59+00:00"
         },
         {
             "name": "matomo/searchengine-and-social-list",
@@ -3700,12 +3696,7 @@
     },
     "platform-dev": [],
     "platform-overrides": {
-<<<<<<< HEAD
         "php": "7.2.0"
-    }
-=======
-        "php": "5.5.9"
     },
     "plugin-api-version": "1.1.0"
->>>>>>> bc6ec466
 }