{
    "_readme": [
        "This file locks the dependencies of your project to a known state",
        "Read more about it at http://getcomposer.org/doc/01-basic-usage.md#composer-lock-the-lock-file",
        "This file is @generated automatically"
    ],
<<<<<<< HEAD
    "hash": "37a6e1fcbf0ec87f900f82bf83c0804f",
=======
    "hash": "d9542e577717b3fa1b0fa3d1fee3803b",
>>>>>>> 527a1c4d
    "packages": [
        {
            "name": "leafo/lessphp",
            "version": "v0.4.0",
            "source": {
                "type": "git",
                "url": "https://github.com/leafo/lessphp.git",
                "reference": "51f3f06f0fe78a722dabfd14578444bdd078d9de"
            },
            "dist": {
                "type": "zip",
                "url": "https://api.github.com/repos/leafo/lessphp/zipball/51f3f06f0fe78a722dabfd14578444bdd078d9de",
                "reference": "51f3f06f0fe78a722dabfd14578444bdd078d9de",
                "shasum": ""
            },
            "type": "library",
            "extra": {
                "branch-alias": {
                    "dev-master": "0.3-dev"
                }
            },
            "autoload": {
                "classmap": [
                    "lessc.inc.php"
                ]
            },
            "notification-url": "https://packagist.org/downloads/",
            "license": [
                "MIT",
                "GPL-3.0"
            ],
            "authors": [
                {
                    "name": "Leaf Corcoran",
                    "email": "leafot@gmail.com",
                    "homepage": "http://leafo.net"
                }
            ],
            "description": "lessphp is a compiler for LESS written in PHP.",
            "homepage": "http://leafo.net/lessphp/",
            "time": "2013-08-09 17:09:19"
        },
        {
            "name": "mustangostang/spyc",
            "version": "0.5.1",
            "source": {
                "type": "git",
                "url": "https://github.com/mustangostang/spyc.git",
                "reference": "dc4785b4d7227fd9905e086d499fb8abfadf9977"
            },
            "dist": {
                "type": "zip",
                "url": "https://api.github.com/repos/mustangostang/spyc/zipball/dc4785b4d7227fd9905e086d499fb8abfadf9977",
                "reference": "dc4785b4d7227fd9905e086d499fb8abfadf9977",
                "shasum": ""
            },
            "require": {
                "php": ">=5.3.1"
            },
            "type": "library",
            "extra": {
                "branch-alias": {
                    "dev-master": "0.5.x-dev"
                }
            },
            "autoload": {
                "files": [
                    "Spyc.php"
                ]
            },
            "notification-url": "https://packagist.org/downloads/",
            "license": [
                "MIT License"
            ],
            "authors": [
                {
                    "name": "mustangostang",
                    "email": "vlad.andersen@gmail.com"
                }
            ],
            "description": "A simple YAML loader/dumper class for PHP",
            "homepage": "https://github.com/mustangostang/spyc/",
            "keywords": [
                "spyc",
                "yaml",
                "yml"
            ],
            "time": "2013-02-21 10:52:01"
        },
        {
            "name": "piwik/decompress",
            "version": "0.1.0",
            "source": {
                "type": "git",
                "url": "https://github.com/piwik/component-decompress.git",
                "reference": "f02c7f1d92b33955ce1b44a9623d8467fd2e2c49"
            },
            "dist": {
                "type": "zip",
                "url": "https://api.github.com/repos/piwik/component-decompress/zipball/f02c7f1d92b33955ce1b44a9623d8467fd2e2c49",
                "reference": "f02c7f1d92b33955ce1b44a9623d8467fd2e2c49",
                "shasum": ""
            },
            "require": {
                "php": ">=5.3.2"
            },
            "require-dev": {
                "phpunit/phpunit": "~4.0"
            },
            "type": "library",
            "autoload": {
                "psr-4": {
                    "Piwik\\Decompress\\": "src/"
                },
                "classmap": [
                    "libs/"
                ]
            },
            "notification-url": "https://packagist.org/downloads/",
            "license": [
                "LGPL-3.0"
            ],
            "time": "2014-10-02 22:01:11"
        },
        {
            "name": "piwik/device-detector",
            "version": "dev-master",
            "source": {
                "type": "git",
                "url": "https://github.com/piwik/device-detector.git",
                "reference": "1c7334cd35052b9b7661e13396d4da7a7f47e323"
            },
            "dist": {
                "type": "zip",
                "url": "https://api.github.com/repos/piwik/device-detector/zipball/1c7334cd35052b9b7661e13396d4da7a7f47e323",
                "reference": "1c7334cd35052b9b7661e13396d4da7a7f47e323",
                "shasum": ""
            },
            "require": {
                "mustangostang/spyc": "*",
                "php": ">=5.3.1"
            },
            "require-dev": {
                "phpunit/phpunit": "4.0.*"
            },
            "type": "library",
            "autoload": {
                "psr-4": {
                    "DeviceDetector\\": ""
                }
            },
            "notification-url": "https://packagist.org/downloads/",
            "license": [
                "LGPL-3.0+"
            ],
            "authors": [
                {
                    "name": "The Piwik Team",
                    "email": "hello@piwik.org",
                    "homepage": "http://piwik.org/the-piwik-team/"
                }
            ],
            "description": "The Universal Device Detection library, that parses User Agents and detects devices (desktop, tablet, mobile, tv, cars, console, etc.), and detects browsers, operating systems, devices, brands and models.",
            "homepage": "http://piwik.org",
            "keywords": [
                "devicedetection",
                "parser",
                "useragent"
            ],
            "time": "2014-09-24 16:59:50"
        },
        {
            "name": "symfony/console",
            "version": "v2.5.4",
            "target-dir": "Symfony/Component/Console",
            "source": {
                "type": "git",
                "url": "https://github.com/symfony/Console.git",
                "reference": "748beed2a1e73179c3f5154d33fe6ae100c1aeb1"
            },
            "dist": {
                "type": "zip",
                "url": "https://api.github.com/repos/symfony/Console/zipball/748beed2a1e73179c3f5154d33fe6ae100c1aeb1",
                "reference": "748beed2a1e73179c3f5154d33fe6ae100c1aeb1",
                "shasum": ""
            },
            "require": {
                "php": ">=5.3.3"
            },
            "require-dev": {
                "psr/log": "~1.0",
                "symfony/event-dispatcher": "~2.1"
            },
            "suggest": {
                "psr/log": "For using the console logger",
                "symfony/event-dispatcher": ""
            },
            "type": "library",
            "extra": {
                "branch-alias": {
                    "dev-master": "2.5-dev"
                }
            },
            "autoload": {
                "psr-0": {
                    "Symfony\\Component\\Console\\": ""
                }
            },
            "notification-url": "https://packagist.org/downloads/",
            "license": [
                "MIT"
            ],
            "authors": [
                {
                    "name": "Symfony Community",
                    "homepage": "http://symfony.com/contributors"
                },
                {
                    "name": "Fabien Potencier",
                    "email": "fabien@symfony.com"
                }
            ],
            "description": "Symfony Console Component",
            "homepage": "http://symfony.com",
            "time": "2014-08-14 16:10:54"
        },
        {
            "name": "tedivm/jshrink",
            "version": "v0.5.1",
            "source": {
                "type": "git",
                "url": "https://github.com/tedivm/JShrink.git",
                "reference": "2d3f1a7d336ad54bdf2180732b806c768a791cbf"
            },
            "dist": {
                "type": "zip",
                "url": "https://api.github.com/repos/tedivm/JShrink/zipball/2d3f1a7d336ad54bdf2180732b806c768a791cbf",
                "reference": "2d3f1a7d336ad54bdf2180732b806c768a791cbf",
                "shasum": ""
            },
            "require": {
                "php": ">=5.3.0"
            },
            "type": "library",
            "autoload": {
                "psr-0": {
                    "JShrink": "src/"
                }
            },
            "notification-url": "https://packagist.org/downloads/",
            "license": [
                "BSD-3-Clause"
            ],
            "authors": [
                {
                    "name": "Robert Hafner",
                    "email": "tedivm@tedivm.com"
                }
            ],
            "description": "Javascript Minifier built in PHP",
            "homepage": "http://github.com/tedivm/JShrink",
            "keywords": [
                "javascript",
                "minifier"
            ],
            "time": "2012-11-26 04:48:55"
        },
        {
            "name": "twig/twig",
            "version": "v1.16.0",
            "source": {
                "type": "git",
                "url": "https://github.com/fabpot/Twig.git",
                "reference": "8ce37115802e257a984a82d38254884085060024"
            },
            "dist": {
                "type": "zip",
                "url": "https://api.github.com/repos/fabpot/Twig/zipball/8ce37115802e257a984a82d38254884085060024",
                "reference": "8ce37115802e257a984a82d38254884085060024",
                "shasum": ""
            },
            "require": {
                "php": ">=5.2.4"
            },
            "type": "library",
            "extra": {
                "branch-alias": {
                    "dev-master": "1.16-dev"
                }
            },
            "autoload": {
                "psr-0": {
                    "Twig_": "lib/"
                }
            },
            "notification-url": "https://packagist.org/downloads/",
            "license": [
                "BSD-3-Clause"
            ],
            "authors": [
                {
                    "name": "Fabien Potencier",
                    "email": "fabien@symfony.com",
                    "homepage": "http://fabien.potencier.org",
                    "role": "Lead Developer"
                },
                {
                    "name": "Armin Ronacher",
                    "email": "armin.ronacher@active-4.com",
                    "role": "Project Founder"
                },
                {
                    "name": "Twig Team",
                    "homepage": "https://github.com/fabpot/Twig/graphs/contributors",
                    "role": "Contributors"
                }
            ],
            "description": "Twig, the flexible, fast, and secure template language for PHP",
            "homepage": "http://twig.sensiolabs.org",
            "keywords": [
                "templating"
            ],
            "time": "2014-07-05 12:19:05"
        }
    ],
    "packages-dev": [
        {
            "name": "facebook/xhprof",
            "version": "master",
            "source": {
                "type": "git",
                "url": "https://github.com/phacility/xhprof",
                "reference": "master"
            },
            "require": {
                "php": ">=5.2.0"
            },
            "type": "library",
            "autoload": {
                "files": [
                    "xhprof_lib/utils/xhprof_lib.php",
                    "xhprof_lib/utils/xhprof_runs.php"
                ]
            },
            "license": [
                "Apache-2.0"
            ],
            "description": "XHProf: A Hierarchical Profiler for PHP",
            "homepage": "http://pecl.php.net/package/xhprof",
            "keywords": [
                "performance",
                "profiling"
            ],
            "time": "2014-08-28 17:34:52"
        },
        {
            "name": "ocramius/instantiator",
            "version": "1.1.3",
            "source": {
                "type": "git",
                "url": "https://github.com/Ocramius/Instantiator.git",
                "reference": "e24a12178906ff2e7471b8aaf3a0eb789b59f881"
            },
            "dist": {
                "type": "zip",
                "url": "https://api.github.com/repos/Ocramius/Instantiator/zipball/e24a12178906ff2e7471b8aaf3a0eb789b59f881",
                "reference": "e24a12178906ff2e7471b8aaf3a0eb789b59f881",
                "shasum": ""
            },
            "require": {
                "ocramius/lazy-map": "1.0.*",
                "php": "~5.3"
            },
            "require-dev": {
                "athletic/athletic": "~0.1.8",
                "ext-pdo": "*",
                "ext-phar": "*",
                "phpunit/phpunit": "~4.0",
                "squizlabs/php_codesniffer": "2.0.*@ALPHA"
            },
            "type": "library",
            "extra": {
                "branch-alias": {
                    "dev-master": "2.0.x-dev"
                }
            },
            "autoload": {
                "psr-0": {
                    "Instantiator\\": "src"
                }
            },
            "notification-url": "https://packagist.org/downloads/",
            "license": [
                "MIT"
            ],
            "authors": [
                {
                    "name": "Marco Pivetta",
                    "email": "ocramius@gmail.com",
                    "homepage": "http://ocramius.github.com/"
                }
            ],
            "description": "A small, lightweight utility to instantiate objects in PHP without invoking their constructors",
            "homepage": "https://github.com/Ocramius/Instantiator",
            "keywords": [
                "constructor",
                "instantiate"
            ],
            "time": "2014-08-25 14:48:16"
        },
        {
            "name": "ocramius/lazy-map",
            "version": "1.0.0",
            "source": {
                "type": "git",
                "url": "https://github.com/Ocramius/LazyMap.git",
                "reference": "7fe3d347f5e618bcea7d39345ff83f3651d8b752"
            },
            "dist": {
                "type": "zip",
                "url": "https://api.github.com/repos/Ocramius/LazyMap/zipball/7fe3d347f5e618bcea7d39345ff83f3651d8b752",
                "reference": "7fe3d347f5e618bcea7d39345ff83f3651d8b752",
                "shasum": ""
            },
            "require": {
                "php": ">=5.3.3"
            },
            "require-dev": {
                "athletic/athletic": "~0.1.6",
                "phpmd/phpmd": "1.5.*",
                "phpunit/phpunit": ">=3.7",
                "satooshi/php-coveralls": "~0.6",
                "squizlabs/php_codesniffer": "1.4.*"
            },
            "type": "library",
            "extra": {
                "branch-alias": {
                    "dev-master": "1.0.x-dev"
                }
            },
            "autoload": {
                "psr-0": {
                    "LazyMap\\": "src"
                }
            },
            "notification-url": "https://packagist.org/downloads/",
            "license": [
                "MIT"
            ],
            "authors": [
                {
                    "name": "Marco Pivetta",
                    "email": "ocramius@gmail.com",
                    "homepage": "http://ocramius.github.com/",
                    "role": "Developer"
                }
            ],
            "description": "A library that provides lazy instantiation logic for a map of objects",
            "homepage": "https://github.com/Ocramius/LazyMap",
            "keywords": [
                "lazy",
                "lazy instantiation",
                "lazy loading",
                "map",
                "service location"
            ],
            "time": "2013-11-09 22:30:54"
        },
        {
            "name": "pear/archive_tar",
            "version": "1.3.11",
            "source": {
                "type": "git",
                "url": "https://github.com/pear/Archive_Tar.git",
                "reference": "23341344e19bbab1056cf2d2773f28cfccf787a3"
            },
            "dist": {
                "type": "zip",
                "url": "https://api.github.com/repos/pear/Archive_Tar/zipball/23341344e19bbab1056cf2d2773f28cfccf787a3",
                "reference": "23341344e19bbab1056cf2d2773f28cfccf787a3",
                "shasum": ""
            },
            "require": {
                "php": ">=4.3.0"
            },
            "type": "library",
            "autoload": {
                "psr-0": {
                    "Archive_Tar": ""
                }
            },
            "notification-url": "https://packagist.org/downloads/",
            "license": [
                "BSD-3-Clause"
            ],
            "authors": [
                {
                    "name": "Michiel Rook",
                    "email": "mrook@php.net",
                    "role": "Lead"
                },
                {
                    "name": "Vincent Blavet",
                    "email": "vincent@phpconcept.net"
                },
                {
                    "name": "Greg Beaver",
                    "email": "greg@chiaraquartet.net"
                }
            ],
            "description": "Tar file management class",
            "homepage": "https://github.com/pear/Archive_Tar",
            "keywords": [
                "archive",
                "tar"
            ],
            "time": "2013-02-09 11:44:32"
        },
        {
            "name": "phpunit/php-code-coverage",
            "version": "2.0.11",
            "source": {
                "type": "git",
                "url": "https://github.com/sebastianbergmann/php-code-coverage.git",
                "reference": "53603b3c995f5aab6b59c8e08c3a663d2cc810b7"
            },
            "dist": {
                "type": "zip",
                "url": "https://api.github.com/repos/sebastianbergmann/php-code-coverage/zipball/53603b3c995f5aab6b59c8e08c3a663d2cc810b7",
                "reference": "53603b3c995f5aab6b59c8e08c3a663d2cc810b7",
                "shasum": ""
            },
            "require": {
                "php": ">=5.3.3",
                "phpunit/php-file-iterator": "~1.3",
                "phpunit/php-text-template": "~1.2",
                "phpunit/php-token-stream": "~1.3",
                "sebastian/environment": "~1.0",
                "sebastian/version": "~1.0"
            },
            "require-dev": {
                "ext-xdebug": ">=2.1.4",
                "phpunit/phpunit": "~4.1"
            },
            "suggest": {
                "ext-dom": "*",
                "ext-xdebug": ">=2.2.1",
                "ext-xmlwriter": "*"
            },
            "type": "library",
            "extra": {
                "branch-alias": {
                    "dev-master": "2.0.x-dev"
                }
            },
            "autoload": {
                "classmap": [
                    "src/"
                ]
            },
            "notification-url": "https://packagist.org/downloads/",
            "include-path": [
                ""
            ],
            "license": [
                "BSD-3-Clause"
            ],
            "authors": [
                {
                    "name": "Sebastian Bergmann",
                    "email": "sb@sebastian-bergmann.de",
                    "role": "lead"
                }
            ],
            "description": "Library that provides collection, processing, and rendering functionality for PHP code coverage information.",
            "homepage": "https://github.com/sebastianbergmann/php-code-coverage",
            "keywords": [
                "coverage",
                "testing",
                "xunit"
            ],
            "time": "2014-08-31 06:33:04"
        },
        {
            "name": "phpunit/php-file-iterator",
            "version": "1.3.4",
            "source": {
                "type": "git",
                "url": "https://github.com/sebastianbergmann/php-file-iterator.git",
                "reference": "acd690379117b042d1c8af1fafd61bde001bf6bb"
            },
            "dist": {
                "type": "zip",
                "url": "https://api.github.com/repos/sebastianbergmann/php-file-iterator/zipball/acd690379117b042d1c8af1fafd61bde001bf6bb",
                "reference": "acd690379117b042d1c8af1fafd61bde001bf6bb",
                "shasum": ""
            },
            "require": {
                "php": ">=5.3.3"
            },
            "type": "library",
            "autoload": {
                "classmap": [
                    "File/"
                ]
            },
            "notification-url": "https://packagist.org/downloads/",
            "include-path": [
                ""
            ],
            "license": [
                "BSD-3-Clause"
            ],
            "authors": [
                {
                    "name": "Sebastian Bergmann",
                    "email": "sb@sebastian-bergmann.de",
                    "role": "lead"
                }
            ],
            "description": "FilterIterator implementation that filters files based on a list of suffixes.",
            "homepage": "https://github.com/sebastianbergmann/php-file-iterator/",
            "keywords": [
                "filesystem",
                "iterator"
            ],
            "time": "2013-10-10 15:34:57"
        },
        {
            "name": "phpunit/php-text-template",
            "version": "1.2.0",
            "source": {
                "type": "git",
                "url": "https://github.com/sebastianbergmann/php-text-template.git",
                "reference": "206dfefc0ffe9cebf65c413e3d0e809c82fbf00a"
            },
            "dist": {
                "type": "zip",
                "url": "https://api.github.com/repos/sebastianbergmann/php-text-template/zipball/206dfefc0ffe9cebf65c413e3d0e809c82fbf00a",
                "reference": "206dfefc0ffe9cebf65c413e3d0e809c82fbf00a",
                "shasum": ""
            },
            "require": {
                "php": ">=5.3.3"
            },
            "type": "library",
            "autoload": {
                "classmap": [
                    "Text/"
                ]
            },
            "notification-url": "https://packagist.org/downloads/",
            "include-path": [
                ""
            ],
            "license": [
                "BSD-3-Clause"
            ],
            "authors": [
                {
                    "name": "Sebastian Bergmann",
                    "email": "sb@sebastian-bergmann.de",
                    "role": "lead"
                }
            ],
            "description": "Simple template engine.",
            "homepage": "https://github.com/sebastianbergmann/php-text-template/",
            "keywords": [
                "template"
            ],
            "time": "2014-01-30 17:20:04"
        },
        {
            "name": "phpunit/php-timer",
            "version": "1.0.5",
            "source": {
                "type": "git",
                "url": "https://github.com/sebastianbergmann/php-timer.git",
                "reference": "19689d4354b295ee3d8c54b4f42c3efb69cbc17c"
            },
            "dist": {
                "type": "zip",
                "url": "https://api.github.com/repos/sebastianbergmann/php-timer/zipball/19689d4354b295ee3d8c54b4f42c3efb69cbc17c",
                "reference": "19689d4354b295ee3d8c54b4f42c3efb69cbc17c",
                "shasum": ""
            },
            "require": {
                "php": ">=5.3.3"
            },
            "type": "library",
            "autoload": {
                "classmap": [
                    "PHP/"
                ]
            },
            "notification-url": "https://packagist.org/downloads/",
            "include-path": [
                ""
            ],
            "license": [
                "BSD-3-Clause"
            ],
            "authors": [
                {
                    "name": "Sebastian Bergmann",
                    "email": "sb@sebastian-bergmann.de",
                    "role": "lead"
                }
            ],
            "description": "Utility class for timing",
            "homepage": "https://github.com/sebastianbergmann/php-timer/",
            "keywords": [
                "timer"
            ],
            "time": "2013-08-02 07:42:54"
        },
        {
            "name": "phpunit/php-token-stream",
            "version": "1.3.0",
            "source": {
                "type": "git",
                "url": "https://github.com/sebastianbergmann/php-token-stream.git",
                "reference": "f8d5d08c56de5cfd592b3340424a81733259a876"
            },
            "dist": {
                "type": "zip",
                "url": "https://api.github.com/repos/sebastianbergmann/php-token-stream/zipball/f8d5d08c56de5cfd592b3340424a81733259a876",
                "reference": "f8d5d08c56de5cfd592b3340424a81733259a876",
                "shasum": ""
            },
            "require": {
                "ext-tokenizer": "*",
                "php": ">=5.3.3"
            },
            "require-dev": {
                "phpunit/phpunit": "~4.2"
            },
            "type": "library",
            "extra": {
                "branch-alias": {
                    "dev-master": "1.3-dev"
                }
            },
            "autoload": {
                "classmap": [
                    "src/"
                ]
            },
            "notification-url": "https://packagist.org/downloads/",
            "license": [
                "BSD-3-Clause"
            ],
            "authors": [
                {
                    "name": "Sebastian Bergmann",
                    "email": "sebastian@phpunit.de"
                }
            ],
            "description": "Wrapper around PHP's tokenizer extension.",
            "homepage": "https://github.com/sebastianbergmann/php-token-stream/",
            "keywords": [
                "tokenizer"
            ],
            "time": "2014-08-31 06:12:13"
        },
        {
            "name": "phpunit/phpunit",
            "version": "4.2.6",
            "source": {
                "type": "git",
                "url": "https://github.com/sebastianbergmann/phpunit.git",
                "reference": "c28a790620fe30b049bb693be1ef9cd4e0fe906c"
            },
            "dist": {
                "type": "zip",
                "url": "https://api.github.com/repos/sebastianbergmann/phpunit/zipball/c28a790620fe30b049bb693be1ef9cd4e0fe906c",
                "reference": "c28a790620fe30b049bb693be1ef9cd4e0fe906c",
                "shasum": ""
            },
            "require": {
                "ext-dom": "*",
                "ext-json": "*",
                "ext-pcre": "*",
                "ext-reflection": "*",
                "ext-spl": "*",
                "php": ">=5.3.3",
                "phpunit/php-code-coverage": "~2.0",
                "phpunit/php-file-iterator": "~1.3.1",
                "phpunit/php-text-template": "~1.2",
                "phpunit/php-timer": "~1.0.2",
                "phpunit/phpunit-mock-objects": "~2.2",
                "sebastian/comparator": "~1.0",
                "sebastian/diff": "~1.1",
                "sebastian/environment": "~1.0",
                "sebastian/exporter": "~1.0",
                "sebastian/version": "~1.0",
                "symfony/yaml": "~2.0"
            },
            "suggest": {
                "phpunit/php-invoker": "~1.1"
            },
            "bin": [
                "phpunit"
            ],
            "type": "library",
            "extra": {
                "branch-alias": {
                    "dev-master": "4.2.x-dev"
                }
            },
            "autoload": {
                "classmap": [
                    "src/"
                ]
            },
            "notification-url": "https://packagist.org/downloads/",
            "include-path": [
                "",
                "../../symfony/yaml/"
            ],
            "license": [
                "BSD-3-Clause"
            ],
            "authors": [
                {
                    "name": "Sebastian Bergmann",
                    "email": "sebastian@phpunit.de",
                    "role": "lead"
                }
            ],
            "description": "The PHP Unit Testing framework.",
            "homepage": "http://www.phpunit.de/",
            "keywords": [
                "phpunit",
                "testing",
                "xunit"
            ],
            "time": "2014-09-14 09:31:24"
        },
        {
            "name": "phpunit/phpunit-mock-objects",
            "version": "2.2.1",
            "source": {
                "type": "git",
                "url": "https://github.com/sebastianbergmann/phpunit-mock-objects.git",
                "reference": "b241b18d87a47093f20fae8b0ba40379b00bd53a"
            },
            "dist": {
                "type": "zip",
                "url": "https://api.github.com/repos/sebastianbergmann/phpunit-mock-objects/zipball/b241b18d87a47093f20fae8b0ba40379b00bd53a",
                "reference": "b241b18d87a47093f20fae8b0ba40379b00bd53a",
                "shasum": ""
            },
            "require": {
                "ocramius/instantiator": "~1.0",
                "php": ">=5.3.3",
                "phpunit/php-text-template": "~1.2"
            },
            "require-dev": {
                "phpunit/phpunit": "~4.2"
            },
            "suggest": {
                "ext-soap": "*"
            },
            "type": "library",
            "extra": {
                "branch-alias": {
                    "dev-master": "2.2.x-dev"
                }
            },
            "autoload": {
                "classmap": [
                    "src/"
                ]
            },
            "notification-url": "https://packagist.org/downloads/",
            "license": [
                "BSD-3-Clause"
            ],
            "authors": [
                {
                    "name": "Sebastian Bergmann",
                    "email": "sb@sebastian-bergmann.de",
                    "role": "lead"
                }
            ],
            "description": "Mock Object library for PHPUnit",
            "homepage": "https://github.com/sebastianbergmann/phpunit-mock-objects/",
            "keywords": [
                "mock",
                "xunit"
            ],
            "time": "2014-09-06 17:32:37"
        },
        {
            "name": "sebastian/comparator",
            "version": "1.0.0",
            "source": {
                "type": "git",
                "url": "https://github.com/sebastianbergmann/comparator.git",
                "reference": "f7069ee51fa9fb6c038e16a9d0e3439f5449dcf2"
            },
            "dist": {
                "type": "zip",
                "url": "https://api.github.com/repos/sebastianbergmann/comparator/zipball/f7069ee51fa9fb6c038e16a9d0e3439f5449dcf2",
                "reference": "f7069ee51fa9fb6c038e16a9d0e3439f5449dcf2",
                "shasum": ""
            },
            "require": {
                "php": ">=5.3.3",
                "sebastian/diff": "~1.1",
                "sebastian/exporter": "~1.0"
            },
            "require-dev": {
                "phpunit/phpunit": "~4.1"
            },
            "type": "library",
            "extra": {
                "branch-alias": {
                    "dev-master": "1.0.x-dev"
                }
            },
            "autoload": {
                "classmap": [
                    "src/"
                ]
            },
            "notification-url": "https://packagist.org/downloads/",
            "license": [
                "BSD-3-Clause"
            ],
            "authors": [
                {
                    "name": "Sebastian Bergmann",
                    "email": "sebastian@phpunit.de",
                    "role": "lead"
                },
                {
                    "name": "Jeff Welch",
                    "email": "whatthejeff@gmail.com"
                },
                {
                    "name": "Volker Dusch",
                    "email": "github@wallbash.com"
                },
                {
                    "name": "Bernhard Schussek",
                    "email": "bschussek@2bepublished.at"
                }
            ],
            "description": "Provides the functionality to compare PHP values for equality",
            "homepage": "http://www.github.com/sebastianbergmann/comparator",
            "keywords": [
                "comparator",
                "compare",
                "equality"
            ],
            "time": "2014-05-02 07:05:58"
        },
        {
            "name": "sebastian/diff",
            "version": "1.1.0",
            "source": {
                "type": "git",
                "url": "https://github.com/sebastianbergmann/diff.git",
                "reference": "1e091702a5a38e6b4c1ba9ca816e3dd343df2e2d"
            },
            "dist": {
                "type": "zip",
                "url": "https://api.github.com/repos/sebastianbergmann/diff/zipball/1e091702a5a38e6b4c1ba9ca816e3dd343df2e2d",
                "reference": "1e091702a5a38e6b4c1ba9ca816e3dd343df2e2d",
                "shasum": ""
            },
            "require": {
                "php": ">=5.3.3"
            },
            "type": "library",
            "extra": {
                "branch-alias": {
                    "dev-master": "1.1-dev"
                }
            },
            "autoload": {
                "classmap": [
                    "src/"
                ]
            },
            "notification-url": "https://packagist.org/downloads/",
            "license": [
                "BSD-3-Clause"
            ],
            "authors": [
                {
                    "name": "Sebastian Bergmann",
                    "email": "sebastian@phpunit.de",
                    "role": "lead"
                },
                {
                    "name": "Kore Nordmann",
                    "email": "mail@kore-nordmann.de"
                }
            ],
            "description": "Diff implementation",
            "homepage": "http://www.github.com/sebastianbergmann/diff",
            "keywords": [
                "diff"
            ],
            "time": "2013-08-03 16:46:33"
        },
        {
            "name": "sebastian/environment",
            "version": "1.0.0",
            "source": {
                "type": "git",
                "url": "https://github.com/sebastianbergmann/environment.git",
                "reference": "79517609ec01139cd7e9fded0dd7ce08c952ef6a"
            },
            "dist": {
                "type": "zip",
                "url": "https://api.github.com/repos/sebastianbergmann/environment/zipball/79517609ec01139cd7e9fded0dd7ce08c952ef6a",
                "reference": "79517609ec01139cd7e9fded0dd7ce08c952ef6a",
                "shasum": ""
            },
            "require": {
                "php": ">=5.3.3"
            },
            "require-dev": {
                "phpunit/phpunit": "4.0.*@dev"
            },
            "type": "library",
            "extra": {
                "branch-alias": {
                    "dev-master": "1.0.x-dev"
                }
            },
            "autoload": {
                "classmap": [
                    "src/"
                ]
            },
            "notification-url": "https://packagist.org/downloads/",
            "license": [
                "BSD-3-Clause"
            ],
            "authors": [
                {
                    "name": "Sebastian Bergmann",
                    "email": "sebastian@phpunit.de",
                    "role": "lead"
                }
            ],
            "description": "Provides functionality to handle HHVM/PHP environments",
            "homepage": "http://www.github.com/sebastianbergmann/environment",
            "keywords": [
                "Xdebug",
                "environment",
                "hhvm"
            ],
            "time": "2014-02-18 16:17:19"
        },
        {
            "name": "sebastian/exporter",
            "version": "1.0.1",
            "source": {
                "type": "git",
                "url": "https://github.com/sebastianbergmann/exporter.git",
                "reference": "1f9a98e6f5dfe0524cb8c6166f7c82f3e9ae1529"
            },
            "dist": {
                "type": "zip",
                "url": "https://api.github.com/repos/sebastianbergmann/exporter/zipball/1f9a98e6f5dfe0524cb8c6166f7c82f3e9ae1529",
                "reference": "1f9a98e6f5dfe0524cb8c6166f7c82f3e9ae1529",
                "shasum": ""
            },
            "require": {
                "php": ">=5.3.3"
            },
            "require-dev": {
                "phpunit/phpunit": "4.0.*@dev"
            },
            "type": "library",
            "extra": {
                "branch-alias": {
                    "dev-master": "1.0.x-dev"
                }
            },
            "autoload": {
                "classmap": [
                    "src/"
                ]
            },
            "notification-url": "https://packagist.org/downloads/",
            "license": [
                "BSD-3-Clause"
            ],
            "authors": [
                {
                    "name": "Sebastian Bergmann",
                    "email": "sebastian@phpunit.de",
                    "role": "lead"
                },
                {
                    "name": "Jeff Welch",
                    "email": "whatthejeff@gmail.com"
                },
                {
                    "name": "Volker Dusch",
                    "email": "github@wallbash.com"
                },
                {
                    "name": "Adam Harvey",
                    "email": "aharvey@php.net"
                },
                {
                    "name": "Bernhard Schussek",
                    "email": "bschussek@2bepublished.at"
                }
            ],
            "description": "Provides the functionality to export PHP variables for visualization",
            "homepage": "http://www.github.com/sebastianbergmann/exporter",
            "keywords": [
                "export",
                "exporter"
            ],
            "time": "2014-02-16 08:26:31"
        },
        {
            "name": "sebastian/version",
            "version": "1.0.3",
            "source": {
                "type": "git",
                "url": "https://github.com/sebastianbergmann/version.git",
                "reference": "b6e1f0cf6b9e1ec409a0d3e2f2a5fb0998e36b43"
            },
            "dist": {
                "type": "zip",
                "url": "https://api.github.com/repos/sebastianbergmann/version/zipball/b6e1f0cf6b9e1ec409a0d3e2f2a5fb0998e36b43",
                "reference": "b6e1f0cf6b9e1ec409a0d3e2f2a5fb0998e36b43",
                "shasum": ""
            },
            "type": "library",
            "autoload": {
                "classmap": [
                    "src/"
                ]
            },
            "notification-url": "https://packagist.org/downloads/",
            "license": [
                "BSD-3-Clause"
            ],
            "authors": [
                {
                    "name": "Sebastian Bergmann",
                    "email": "sebastian@phpunit.de",
                    "role": "lead"
                }
            ],
            "description": "Library that helps with managing the version number of Git-hosted PHP projects",
            "homepage": "https://github.com/sebastianbergmann/version",
            "time": "2014-03-07 15:35:33"
        },
        {
            "name": "symfony/yaml",
            "version": "v2.5.4",
            "target-dir": "Symfony/Component/Yaml",
            "source": {
                "type": "git",
                "url": "https://github.com/symfony/Yaml.git",
                "reference": "01a7695bcfb013d0a15c6757e15aae120342986f"
            },
            "dist": {
                "type": "zip",
                "url": "https://api.github.com/repos/symfony/Yaml/zipball/01a7695bcfb013d0a15c6757e15aae120342986f",
                "reference": "01a7695bcfb013d0a15c6757e15aae120342986f",
                "shasum": ""
            },
            "require": {
                "php": ">=5.3.3"
            },
            "type": "library",
            "extra": {
                "branch-alias": {
                    "dev-master": "2.5-dev"
                }
            },
            "autoload": {
                "psr-0": {
                    "Symfony\\Component\\Yaml\\": ""
                }
            },
            "notification-url": "https://packagist.org/downloads/",
            "license": [
                "MIT"
            ],
            "authors": [
                {
                    "name": "Symfony Community",
                    "homepage": "http://symfony.com/contributors"
                },
                {
                    "name": "Fabien Potencier",
                    "email": "fabien@symfony.com"
                }
            ],
            "description": "Symfony Yaml Component",
            "homepage": "http://symfony.com",
            "time": "2014-08-31 03:22:04"
        }
    ],
    "aliases": [

    ],
    "minimum-stability": "stable",
    "stability-flags": {
        "piwik/device-detector": 20,
        "facebook/xhprof": 20
    },
    "prefer-stable": false,
    "platform": {
        "php": ">=5.3.2"
    },
    "platform-dev": [

    ]
}<|MERGE_RESOLUTION|>--- conflicted
+++ resolved
@@ -4,11 +4,7 @@
         "Read more about it at http://getcomposer.org/doc/01-basic-usage.md#composer-lock-the-lock-file",
         "This file is @generated automatically"
     ],
-<<<<<<< HEAD
-    "hash": "37a6e1fcbf0ec87f900f82bf83c0804f",
-=======
     "hash": "d9542e577717b3fa1b0fa3d1fee3803b",
->>>>>>> 527a1c4d
     "packages": [
         {
             "name": "leafo/lessphp",
@@ -135,16 +131,16 @@
         },
         {
             "name": "piwik/device-detector",
-            "version": "dev-master",
+            "version": "2.4",
             "source": {
                 "type": "git",
                 "url": "https://github.com/piwik/device-detector.git",
-                "reference": "1c7334cd35052b9b7661e13396d4da7a7f47e323"
-            },
-            "dist": {
-                "type": "zip",
-                "url": "https://api.github.com/repos/piwik/device-detector/zipball/1c7334cd35052b9b7661e13396d4da7a7f47e323",
-                "reference": "1c7334cd35052b9b7661e13396d4da7a7f47e323",
+                "reference": "64d91375aea2340b81e2cb46745dc3b2213d3231"
+            },
+            "dist": {
+                "type": "zip",
+                "url": "https://api.github.com/repos/piwik/device-detector/zipball/64d91375aea2340b81e2cb46745dc3b2213d3231",
+                "reference": "64d91375aea2340b81e2cb46745dc3b2213d3231",
                 "shasum": ""
             },
             "require": {
@@ -178,7 +174,7 @@
                 "parser",
                 "useragent"
             ],
-            "time": "2014-09-24 16:59:50"
+            "time": "2014-08-29 18:24:04"
         },
         {
             "name": "symfony/console",
@@ -776,16 +772,16 @@
         },
         {
             "name": "phpunit/phpunit",
-            "version": "4.2.6",
+            "version": "4.2.5",
             "source": {
                 "type": "git",
                 "url": "https://github.com/sebastianbergmann/phpunit.git",
-                "reference": "c28a790620fe30b049bb693be1ef9cd4e0fe906c"
-            },
-            "dist": {
-                "type": "zip",
-                "url": "https://api.github.com/repos/sebastianbergmann/phpunit/zipball/c28a790620fe30b049bb693be1ef9cd4e0fe906c",
-                "reference": "c28a790620fe30b049bb693be1ef9cd4e0fe906c",
+                "reference": "c3abe5953d1e60a0bf23012b1bc8c4d07f4832d7"
+            },
+            "dist": {
+                "type": "zip",
+                "url": "https://api.github.com/repos/sebastianbergmann/phpunit/zipball/c3abe5953d1e60a0bf23012b1bc8c4d07f4832d7",
+                "reference": "c3abe5953d1e60a0bf23012b1bc8c4d07f4832d7",
                 "shasum": ""
             },
             "require": {
@@ -846,7 +842,7 @@
                 "testing",
                 "xunit"
             ],
-            "time": "2014-09-14 09:31:24"
+            "time": "2014-09-06 18:38:27"
         },
         {
             "name": "phpunit/phpunit-mock-objects",
@@ -1218,19 +1214,14 @@
             "time": "2014-08-31 03:22:04"
         }
     ],
-    "aliases": [
-
-    ],
+    "aliases": [],
     "minimum-stability": "stable",
     "stability-flags": {
-        "piwik/device-detector": 20,
         "facebook/xhprof": 20
     },
     "prefer-stable": false,
     "platform": {
         "php": ">=5.3.2"
     },
-    "platform-dev": [
-
-    ]
+    "platform-dev": []
 }