<?php
/**
 * Piwik - free/libre analytics platform
 *
 * @link http://piwik.org
 * @license http://www.gnu.org/licenses/gpl-3.0.html GPL v3 or later
 *
 */

/**
 * This file is executed before anything else.
 * It checks the minimum PHP version required to run Piwik.
 * This file must be compatible PHP4.
 */

$piwik_errorMessage = '';

// Minimum requirement: stream_resolve_include_path, working json_encode in 5.3.3, namespaces in 5.3
<<<<<<< HEAD
$piwik_minimumPHPVersion = '5.4.0';
=======
// NOTE: when changing this variable, we also need to update
// 1) api.piwik.org
// 2) tests/travis/generator/Generator.php
$piwik_minimumPHPVersion = '5.3.3';
>>>>>>> db36ca38
$piwik_currentPHPVersion = PHP_VERSION;
$minimumPhpInvalid = version_compare($piwik_minimumPHPVersion, $piwik_currentPHPVersion) > 0;
if ($minimumPhpInvalid) {
    $piwik_errorMessage .= "<p><strong>To run Piwik you need at least PHP version $piwik_minimumPHPVersion</strong></p>
				<p>Unfortunately it seems your webserver is using PHP version $piwik_currentPHPVersion. </p>
				<p>Please try to update your PHP version, Piwik is really worth it! Nowadays most web hosts
				support PHP $piwik_minimumPHPVersion.</p>
				<p>Also see the FAQ: <a href='http://piwik.org/faq/how-to-install/#faq_77'>My Web host supports PHP4 by default. How can I enable PHP5?</a></p>";
} else {
    if (!extension_loaded('session')) {
        $piwik_errorMessage .= "<p><strong>Piwik and Zend_Session require the session extension</strong></p>
					<p>It appears your PHP was compiled with <pre>--disable-session</pre>.
					To enjoy Piwik, you need PHP compiled without that configure option.</p>";
    }

    if (!function_exists('ini_set')) {
        $piwik_errorMessage .= "<p><strong>Piwik and Zend_Session require the <code>ini_set()</code> function</strong></p>
					<p>It appears your PHP has disabled this function.
					To enjoy Piwik, you need remove <pre>ini_set</pre> from your <pre>disable_functions</pre> directive in php.ini, and restart your webserver.</p>";
    }

    if (ini_get('mbstring.func_overload')) {
        $piwik_errorMessage .= "<p><strong>Piwik does not work when PHP is configured with <pre>mbstring.func_overload = " . ini_get('mbstring.func_overload') . "</pre></strong></p>
					<p>It appears your mbstring extension in PHP is configured to override string functions.
					To enjoy Piwik, you need to modify php.ini <pre>mbstring.func_overload = 0</pre>, and restart your webserver.</p>";
    }

    if (!function_exists('json_encode')) {
        $piwik_errorMessage .= "<p><strong>Piwik requires the php5-json extension which provides the functions <code>json_encode()</code> and <code>json_decode()</code></strong></p>
					<p>It appears your PHP has not yet installed the php5-json extension.
					To use Piwik, please ask your web host to install php5-json or install it yourself, for example on debian system: <code>sudo apt-get install php5-json</code>. <br/>Then restart your webserver and refresh this page.</p>";
    }

    if (!file_exists(PIWIK_VENDOR_PATH . '/autoload.php')) {
        $composerInstall = "In the piwik directory, run in the command line the following (eg. via ssh): \n\n"
            . "<pre> curl -sS https://getcomposer.org/installer | php \n\n php composer.phar install\n\n</pre> ";
        if (DIRECTORY_SEPARATOR === '\\' /* ::isWindows() */) {
            $composerInstall = "Download and run <a href=\"https://getcomposer.org/Composer-Setup.exe\"><b>Composer-Setup.exe</b></a>, it will install the latest Composer version and set up your PATH so that you can just call composer from any directory in your command line. "
                . " <br>Then run this command in a terminal in the piwik directory: <br> $ php composer.phar install ";
        }
        $piwik_errorMessage .= "<p>It appears the <a href='https://getcomposer.org/' rel='noreferrer' target='_blank'>composer</a> tool is not yet installed. You can install Composer in a few easy steps:\n\n".
                    "<br/>" . $composerInstall.
                    " This will initialize composer for Piwik and download libraries we use in vendor/* directory.".
                    "\n\n<br/><br/>Then reload this page to access your analytics reports." .
                    "\n\n<br/><br/>For more information check out this FAQ: <a href='http://piwik.org/faq/how-to-install/faq_18271/' rel='noreferrer' target='_blank'>How do I use Piwik from the Git repository?</a>." .
                    "\n\n<br/><br/>Note: if for some reasons you cannot install composer, instead install the latest Piwik release from ".
                    "<a href='http://builds.piwik.org/piwik.zip'>builds.piwik.org</a>.</p>";
    }
}

define('PAGE_TITLE_WHEN_ERROR', 'Piwik &rsaquo; Error');

if (!function_exists('Piwik_GetErrorMessagePage')) {
    /**
     * Returns true if Piwik should print the backtrace with error messages.
     *
     * To make sure the backtrace is printed, define PIWIK_PRINT_ERROR_BACKTRACE.
     *
     * @return bool
     */
    function Piwik_ShouldPrintBackTraceWithMessage()
    {
        $bool = (defined('PIWIK_PRINT_ERROR_BACKTRACE') && PIWIK_PRINT_ERROR_BACKTRACE)
                || !empty($GLOBALS['PIWIK_TRACKER_DEBUG']);

        return $bool;
    }

    /**
     * Displays info/warning/error message in a friendly UI and exits.
     *
     * Note: this method should not be called by anyone other than FrontController.
     *
     * @param string $message Main message, must be html encoded before calling
     * @param bool|string $optionalTrace Backtrace; will be displayed in lighter color
     * @param bool $optionalLinks If true, will show links to the Piwik website for help
     * @param bool $optionalLinkBack If true, displays a link to go back
     * @param bool|string $logoUrl The URL to the logo to use.
     * @param bool|string $faviconUrl The URL to the favicon to use.
     * @return string
     */
    function Piwik_GetErrorMessagePage($message, $optionalTrace = false, $optionalLinks = false, $optionalLinkBack = false,
                                       $logoUrl = false, $faviconUrl = false, $isCli = null)
    {
        error_log(sprintf("Error in Piwik: %s", str_replace("\n", " ", strip_tags($message))));

        if (!headers_sent()) {
            header('Content-Type: text/html; charset=utf-8');

            $isInternalServerError = preg_match('/(sql|database|mysql)/i', $message);
            if ($isInternalServerError) {
                header('HTTP/1.1 500 Internal Server Error');
            }
        }

        // We return only an HTML fragment for AJAX requests
        if (isset($_SERVER['HTTP_X_REQUESTED_WITH'])
            && (strtolower($_SERVER['HTTP_X_REQUESTED_WITH']) === 'xmlhttprequest')
        ) {
            return "<div class='alert alert-danger'><strong>Error:</strong> $message</div>";
        }

        if (empty($logoUrl)) {
            $logoUrl = "plugins/Morpheus/images/logo-header.png";
        }

        if (empty($faviconUrl)) {
            $faviconUrl = "plugins/CoreHome/images/favicon.ico";
        }

        if ($optionalTrace) {
            $optionalTrace = '<h2>Stack trace</h2><pre>' . htmlentities($optionalTrace) . '</pre>';
        }

        if ($isCli === null) {
            $isCli = PHP_SAPI == 'cli';
        }

        if ($optionalLinks) {
            $optionalLinks = '<ul>
                            <li><a rel="noreferrer" target="_blank" href="http://piwik.org">Piwik.org homepage</a></li>
                            <li><a rel="noreferrer" target="_blank" href="http://piwik.org/faq/">Piwik Frequently Asked Questions</a></li>
                            <li><a rel="noreferrer" target="_blank" href="http://piwik.org/docs/">Piwik Documentation</a></li>
                            <li><a rel="noreferrer" target="_blank" href="http://forum.piwik.org/">Piwik Forums</a></li>
                            <li><a rel="noreferrer" target="_blank" href="http://demo.piwik.org">Piwik Online Demo</a></li>
                            </ul>';
        }
        if ($optionalLinkBack) {
            $optionalLinkBack = '<a href="javascript:window.history.back();">Go Back</a>';
        }

        $headerPage = file_get_contents(PIWIK_INCLUDE_PATH . '/plugins/Morpheus/templates/simpleLayoutHeader.tpl');
        $headerPage = str_replace('%logoUrl%', $logoUrl, $headerPage);
        $headerPage = str_replace('%faviconUrl%', $faviconUrl, $headerPage);

        $footerPage = file_get_contents(PIWIK_INCLUDE_PATH . '/plugins/Morpheus/templates/simpleLayoutFooter.tpl');

        $headerPage = str_replace('{$HTML_TITLE}', PAGE_TITLE_WHEN_ERROR, $headerPage);

        $content = '<h2>' . $message . '</h2>
                    <p>'
            . $optionalLinkBack
            . ' | <a href="index.php">Go to Piwik</a>'
            . '</p>'
            . ' ' . (Piwik_ShouldPrintBackTraceWithMessage() ? $optionalTrace : '')
            . ' ' . $optionalLinks;


        $message = str_replace(array("<br />", "<br>", "<br/>", "</p>"), "\n", $message);
        $message = str_replace("\t", "", $message);
        $message = strip_tags($message);

        if (!$isCli) {
            $message = $headerPage . $content . $footerPage;
        }

        $message .= "\n";

        return $message;
    }
}

if (!empty($piwik_errorMessage)) {
    echo Piwik_GetErrorMessagePage($piwik_errorMessage, false, true);
    exit(1);
}<|MERGE_RESOLUTION|>--- conflicted
+++ resolved
@@ -16,14 +16,10 @@
 $piwik_errorMessage = '';
 
 // Minimum requirement: stream_resolve_include_path, working json_encode in 5.3.3, namespaces in 5.3
-<<<<<<< HEAD
-$piwik_minimumPHPVersion = '5.4.0';
-=======
 // NOTE: when changing this variable, we also need to update
 // 1) api.piwik.org
 // 2) tests/travis/generator/Generator.php
-$piwik_minimumPHPVersion = '5.3.3';
->>>>>>> db36ca38
+$piwik_minimumPHPVersion = '5.5.0';
 $piwik_currentPHPVersion = PHP_VERSION;
 $minimumPhpInvalid = version_compare($piwik_minimumPHPVersion, $piwik_currentPHPVersion) > 0;
 if ($minimumPhpInvalid) {
