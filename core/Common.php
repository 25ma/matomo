--- conflicted
+++ resolved
@@ -20,7 +20,6 @@
  */
 class Piwik_Common
 {
-<<<<<<< HEAD
     /**
      * Const used to map the referer type to an integer in the log_visit table
      */
@@ -945,6 +944,21 @@
 
         $searchEngines = $GLOBALS['Piwik_SearchEngines_NameToUrl'];
         return $searchEngines;
+    }
+
+    /**
+     * Returns list of provider names
+     *
+     * @see core/DataFiles/Providers.php
+     *
+     * @return array  Array of ( dnsName => providerName )
+     */
+    static public function getProviderNames()
+    {
+        require_once PIWIK_INCLUDE_PATH . '/core/DataFiles/Providers.php';
+
+        $providers = $GLOBALS['Piwik_ProviderNames'];
+        return $providers;
     }
 
     /*
@@ -1535,1685 +1549,6 @@
             ? Piwik_UserCountry_LocationProvider_Default::ID
             : $cache['currentLocationProviderId'];
     }
-=======
-	/**
-	 * Const used to map the referer type to an integer in the log_visit table
-	 */
-	const REFERER_TYPE_DIRECT_ENTRY		= 1;
-	const REFERER_TYPE_SEARCH_ENGINE	= 2;
-	const REFERER_TYPE_WEBSITE			= 3;
-	const REFERER_TYPE_CAMPAIGN			= 6;
-
-	/**
-	 * Flag used with htmlspecialchar
-	 * See php.net/htmlspecialchars
-	 */
-	const HTML_ENCODING_QUOTE_STYLE		= ENT_QUOTES;
-
-/*
- * Database
- */
-
-	/**
-	 * Hashes a string into an integer which should be very low collision risks
-	 * @param string  $string  String to hash
-	 * @return int  Resulting int hash
-	 */
-	static public function hashStringToInt($string)
-	{
-		$stringHash = substr(md5($string), 0, 8);
-		return base_convert($stringHash, 16, 10);
-	}
-	
-	static public $cachedTablePrefix = null;
-	
-	/**
-	 * Returns the table name prefixed by the table prefix.
-	 * Works in both Tracker and UI mode.
-	 *
-	 * @param string  $table  The table name to prefix, ie "log_visit"
-	 * @return string  The table name prefixed, ie "piwik-production_log_visit"
-	 */
-	static public function prefixTable($table)
-	{
-		if(is_null(self::$cachedTablePrefix))
-		{
-			self::$cachedTablePrefix = Piwik_Config::getInstance()->database['tables_prefix'];
-		}
-		return self::$cachedTablePrefix . $table;
-	}
-	
-	/**
-	 * Returns an array containing the prefixed table names of every passed argument.
-	 * 
-	 * @param string ... The table names to prefix, ie "log_visit"
-	 * @return array The prefixed names in an array.
-	 */
-	static public function prefixTables()
-	{
-		$result = array();
-		foreach (func_get_args() as $table)
-		{
-			$result[] = self::prefixTable($table);
-		}
-		return $result;
-	}
-
-	/**
-	 * Returns the table name, after removing the table prefix
-	 *
-	 * @param string  $table
-	 * @return string
-	 */
-	static public function unprefixTable($table)
-	{
-		static $prefixTable = null;
-		if(is_null($prefixTable))
-		{
-			$prefixTable = Piwik_Config::getInstance()->database['tables_prefix'];
-		}
-		if(empty($prefixTable)
-			|| strpos($table, $prefixTable) !== 0)
-		{
-			return $table;
-		}
-		$count = 1;
-		return str_replace($prefixTable, '', $table, $count);
-	}
-
-/*
- * Tracker
- */
-	static public function isGoalPluginEnabled()
-	{
-		return Piwik_PluginsManager::getInstance()->isPluginActivated('Goals');
-	}
-
-/*
- * URLs
- */
-
-	/**
-	 * Returns the path and query part from a URL.
-	 * Eg. http://piwik.org/test/index.php?module=CoreHome will return /test/index.php?module=CoreHome
-	 *
-	 * @param string  $url  either http://piwik.org/test or /
-	 * @return string
-	 */
-	static public function getPathAndQueryFromUrl($url)
-	{
-		$parsedUrl = parse_url( $url );
-		$result = '';
-		if(isset($parsedUrl['path']))
-		{
-			$result .= substr($parsedUrl['path'], 1);
-		}
-		if(isset($parsedUrl['query']))
-		{
-			$result .= '?'.$parsedUrl['query'];
-		}
-		return $result;
-	}
-
-	/**
-	 * Returns the value of a GET parameter $parameter in an URL query $urlQuery
-	 *
-	 * @param string  $urlQuery  result of parse_url()['query'] and htmlentitied (& is &amp;) eg. module=test&amp;action=toto or ?page=test
-	 * @param string  $parameter
-	 * @return string|bool  Parameter value if found (can be the empty string!), null if not found
-	 */
-	static public function getParameterFromQueryString( $urlQuery, $parameter)
-	{
-		$nameToValue = self::getArrayFromQueryString($urlQuery);
-		if(isset($nameToValue[$parameter]))
-		{
-			return $nameToValue[$parameter];
-		}
-		return null;
-	}
-
-	/**
-	 * Returns an URL query string in an array format
-	 *
-	 * @param string  $urlQuery
-	 * @return array  array( param1=> value1, param2=>value2)
-	 */
-	static public function getArrayFromQueryString( $urlQuery )
-	{
-		if(strlen($urlQuery) == 0)
-		{
-			return array();
-		}
-		if($urlQuery[0] == '?')
-		{
-			$urlQuery = substr($urlQuery, 1);
-		}
-		$separator = '&';
-
-		$urlQuery = $separator . $urlQuery;
-		//		$urlQuery = str_replace(array('%20'), ' ', $urlQuery);
-		$refererQuery = trim($urlQuery);
-
-		$values = explode($separator, $refererQuery);
-
-		$nameToValue = array();
-
-		foreach($values as $value)
-		{
-			$pos = strpos($value, '=');
-			if($pos !== false)
-			{
-				$name = substr($value, 0, $pos);
-				$value = substr($value, $pos+1);
-				if ($value === false)
-				{
-					$value = '';
-				}
-			}
-			else
-			{
-				$name = $value;
-				$value = false;
-			}
-			if(!empty($name))
-			{
-				$name = Piwik_Common::sanitizeInputValue($name);
-			}
-			if(!empty($value))
-			{
-				$value = Piwik_Common::sanitizeInputValue($value);
-			}
-
-			// if array without indexes
-			$count = 0;
-			$tmp = preg_replace('/(\[|%5b)(]|%5d)$/i', '', $name, -1, $count);
-			if(!empty($tmp) && $count)
-			{
-				$name = $tmp;
-				if( isset($nameToValue[$name]) == false || is_array($nameToValue[$name]) == false )
-				{
-					$nameToValue[$name] = array();
-				}
-				array_push($nameToValue[$name], $value);
-			}
-			else if(!empty($name))
-			{
-				$nameToValue[$name] = $value;
-			}
-		}
-		return $nameToValue;
-	}
-
-	/**
-	 * Builds a URL from the result of parse_url function
-	 * Copied from the PHP comments at http://php.net/parse_url
-	 * @param array  $parsed
-	 * @return bool|string
-	 */
-	static public function getParseUrlReverse($parsed)
-	{
-		if (!is_array($parsed))
-		{
-			return false;
-		}
-
-		$uri = !empty($parsed['scheme']) ? $parsed['scheme'].':'.(!strcasecmp($parsed['scheme'], 'mailto') ? '' : '//') : '';
-		$uri .= !empty($parsed['user']) ? $parsed['user'].(!empty($parsed['pass']) ? ':'.$parsed['pass'] : '').'@' : '';
-		$uri .= !empty($parsed['host']) ? $parsed['host'] : '';
-		$uri .= !empty($parsed['port']) ? ':'.$parsed['port'] : '';
-
-		if (!empty($parsed['path']))
-		{
-			$uri .= (!strncmp($parsed['path'], '/', 1))
-				? $parsed['path']
-				: ((!empty($uri) ? '/' : '' ) . $parsed['path']);
-		}
-
-		$uri .= !empty($parsed['query']) ? '?'.$parsed['query'] : '';
-		$uri .= !empty($parsed['fragment']) ? '#'.$parsed['fragment'] : '';
-		return $uri;
-	}
-
-	/**
-	 * Returns true if the string passed may be a URL.
-	 * We don't need a precise test here because the value comes from the website
-	 * tracked source code and the URLs may look very strange.
-	 *
-	 * @param string  $url
-	 * @return bool
-	 */
-	static public function isLookLikeUrl( $url )
-	{
-		return preg_match('~^(ftp|news|http|https)?://(.*)$~D', $url, $matches) !== 0
-				&& strlen($matches[2]) > 0;
-	}
-
-/*
- * File operations
- */
-
-	/**
-	 * ending WITHOUT slash
-	 *
-	 * @return string
-	 */
-	static public function getPathToPiwikRoot()
-	{
-		return realpath( dirname(__FILE__). "/.." );
-	}
-
-	/**
-	 * Create directory if permitted
-	 *
-	 * @param string  $path
-	 * @param bool    $denyAccess
-	 */
-	static public function mkdir( $path, $denyAccess = true )
-	{
-		if(!is_dir($path))
-		{
-			// the mode in mkdir is modified by the current umask
-			@mkdir($path, $mode = 0755, $recursive = true);
-		}
-
-		// try to overcome restrictive umask (mis-)configuration
-		if(!is_writable($path))
-		{
-			@chmod($path, 0755);
-			if(!is_writable($path))
-			{
-				@chmod($path, 0775);
-
-				// enough! we're not going to make the directory world-writeable
-			}
-		}
-
-		if($denyAccess)
-		{
-			self::createHtAccess($path, $overwrite = false);
-		}
-	}
-
-	/**
-	 * Create .htaccess file in specified directory
-	 *
-	 * Apache-specific; for IIS @see web.config
-	 *
-	 * @param string  $path     without trailing slash
-	 * @param bool    $overwrite whether to overwrite an existing file or not
-	 * @param string  $content
-	 */
-	static public function createHtAccess( $path, $overwrite = true, $content = "<Files \"*\">\n<IfModule mod_access.c>\nDeny from all\n</IfModule>\n<IfModule !mod_access_compat>\n<IfModule mod_authz_host.c>\nDeny from all\n</IfModule>\n</IfModule>\n<IfModule mod_access_compat>\nDeny from all\n</IfModule>\n</Files>\n" )
-	{
-		if(self::isApache())
-		{
-			$file = $path . '/.htaccess';
-			if ($overwrite || !file_exists($file))
-			{
-				@file_put_contents($file, $content);
-			}
-		}
-	}
-
-	/**
-	 * Get canonicalized absolute path
-	 * See http://php.net/realpath
-	 *
-	 * @param string  $path
-	 * @return string  canonicalized absolute path
-	 */
-	static public function realpath($path)
-	{
-		if (file_exists($path))
-		{
-			return realpath($path);
-		}
-		return $path;
-	}
-
-	/**
-	 * Returns true if the string is a valid filename
-	 * File names that start with a-Z or 0-9 and contain a-Z, 0-9, underscore(_), dash(-), and dot(.) will be accepted.
-	 * File names beginning with anything but a-Z or 0-9 will be rejected (including .htaccess for example).
-	 * File names containing anything other than above mentioned will also be rejected (file names with spaces won't be accepted).
-	 *
-	 * @param string  $filename
-	 * @return bool
-	 *
-	 */
-	static public function isValidFilename($filename)
-	{
-		return (0 !== preg_match('/(^[a-zA-Z0-9]+([a-zA-Z_0-9.-]*))$/D', $filename));
-	}
-
-/*
- * String operations
- */
-
-	/**
-	 * byte-oriented substr() - ASCII
-	 *
-	 * @param string  $string
-	 * @param int     $start
-	 * @param int     ...      optional length
-	 * @return string
-	 */
-	static public function substr($string, $start)
-	{
-		// in case mbstring overloads substr function
-		$substr = function_exists('mb_orig_substr') ? 'mb_orig_substr' : 'substr';
-
-		$length = func_num_args() > 2
-			? func_get_arg(2)
-			: self::strlen($string);
-
-		return $substr($string, $start, $length);
-	}
-
-	/**
-	 * byte-oriented strlen() - ASCII
-	 *
-	 * @param string  $string
-	 * @return int
-	 */
-	static public function strlen($string)
-	{
-		// in case mbstring overloads strlen function
-		$strlen = function_exists('mb_orig_strlen') ? 'mb_orig_strlen' : 'strlen';
-		return $strlen($string);
-	}
-
-	/**
-	 * multi-byte substr() - UTF-8
-	 *
-	 * @param string  $string
-	 * @param int     $start
-	 * @param int     ...      optional length
-	 * @return string
-	 */
-	static public function mb_substr($string, $start)
-	{
-		$length = func_num_args() > 2
-			? func_get_arg(2)
-			: self::mb_strlen($string);
-
-		if (function_exists('mb_substr'))
-		{
-			return mb_substr($string, $start, $length, 'UTF-8');
-		}
-
-		return substr($string, $start, $length);
-	}
-
-	/**
-	 * multi-byte strlen() - UTF-8
-	 *
-	 * @param string  $string
-	 * @return int
-	 */
-	static public function mb_strlen($string)
-	{
-		if (function_exists('mb_strlen'))
-		{
-			return mb_strlen($string, 'UTF-8');
-		}
-
-		return strlen($string);
-	}
-
-	/**
-	 * multi-byte strtolower() - UTF-8
-	 *
-	 * @param string  $string
-	 * @return string
-	 */
-	static public function mb_strtolower($string)
-	{
-		if (function_exists('mb_strtolower'))
-		{
-			return mb_strtolower($string, 'UTF-8');
-		}
-
-		return strtolower($string);
-	}
-
-/*
- * Escaping input
- */
-
-	/**
-	 * Returns the variable after cleaning operations.
-	 * NB: The variable still has to be escaped before going into a SQL Query!
-	 *
-	 * If an array is passed the cleaning is done recursively on all the sub-arrays.
-	 * The array's keys are filtered as well!
-	 *
-	 * How this method works:
-	 * - The variable returned has been htmlspecialchars to avoid the XSS security problem.
-	 * - The single quotes are not protected so "Piwik's amazing" will still be "Piwik's amazing".
-	 *
-	 * - Transformations are:
-	 *         - '&' (ampersand) becomes '&amp;'
-	 *         - '"'(double quote) becomes '&quot;'
-	 *         - '<' (less than) becomes '&lt;'
-	 *         - '>' (greater than) becomes '&gt;'
-	 * - It handles the magic_quotes setting.
-	 * - A non string value is returned without modification
-	 *
-	 * @param mixed  $value The variable to be cleaned
-	 * @param bool   $alreadyStripslashed
-	 * @throws Exception
-	 * @return mixed  The variable after cleaning
-	 */
-	static public function sanitizeInputValues($value, $alreadyStripslashed = false)
-	{
-		if(is_numeric($value))
-		{
-			return $value;
-		}
-		elseif(is_string($value))
-		{
-			$value = self::sanitizeInputValue($value);
-
-			if(!$alreadyStripslashed) // a JSON array was already stripslashed, don't do it again for each value
-			{
-				$value = self::undoMagicQuotes($value);
-			}
-		}
-		elseif (is_array($value))
-		{
-			foreach (array_keys($value) as $key)
-			{
-				$newKey = $key;
-				$newKey = self::sanitizeInputValues($newKey, $alreadyStripslashed);
-				if ($key != $newKey)
-				{
-					$value[$newKey] = $value[$key];
-					unset($value[$key]);
-				}
-
-				$value[$newKey] = self::sanitizeInputValues($value[$newKey], $alreadyStripslashed);
-			}
-		}
-		elseif( !is_null($value)
-			&& !is_bool($value))
-		{
-			throw new Exception("The value to escape has not a supported type. Value = ".var_export($value, true));
-		}
-		return $value;
-	}
-
-	/**
-	 * Sanitize a single input value
-	 *
-	 * @param string  $value
-	 * @return string  sanitized input
-	 */
-	static public function sanitizeInputValue($value)
-	{
-		// $_GET and $_REQUEST already urldecode()'d
-		// decode
-		// note: before php 5.2.7, htmlspecialchars() double encodes &#x hex items
-		$value = html_entity_decode($value, Piwik_Common::HTML_ENCODING_QUOTE_STYLE, 'UTF-8');
-
-		// filter
-		$value = str_replace(array("\n", "\r", "\0"), '', $value);
-
-		// escape
-		$tmp = @htmlspecialchars( $value, self::HTML_ENCODING_QUOTE_STYLE, 'UTF-8' );
-
-		// note: php 5.2.5 and above, htmlspecialchars is destructive if input is not UTF-8
-		if($value != '' && $tmp == '')
-		{
-			// convert and escape
-			$value = utf8_encode($value);
-			$tmp = htmlspecialchars( $value, self::HTML_ENCODING_QUOTE_STYLE, 'UTF-8' );
-		}
-		return $tmp;
-	}
-
-	/**
-	 * Unsanitize a single input value
-	 *
-	 * @param string  $value
-	 * @return string  unsanitized input
-	 */
-	static public function unsanitizeInputValue($value)
-	{
-		return htmlspecialchars_decode($value, self::HTML_ENCODING_QUOTE_STYLE);
-	}
-	
-	/**
-	 * Unsanitize one or more values.
-	 * 
-	 * @param string|array  $value
-	 * @return string|array  unsanitized input
-	 */
-	static public function unsanitizeInputValues($value)
-	{
-		if (is_array($value))
-		{
-			$result = array();
-			foreach ($value as $key => $arrayValue)
-			{
-				$result[$key] = self::unsanitizeInputValues($arrayValue);
-			}
-			return $result;
-		}
-		else
-		{
-			return self::unsanitizeInputValue($value);
-		}
-	}
-	
-	/**
-	 * Undo the damage caused by magic_quotes; deprecated in php 5.3 but not removed until php 5.4
-	 * 
-	 * @param string
-	 * @return string  modified or not
-	 */
-	static public function undoMagicQuotes($value)
-	{
-		return version_compare(PHP_VERSION, '5.4', '<')
-				&& get_magic_quotes_gpc()
-				? stripslashes($value)
-				: $value;
-	}
-	
-	/**
-	 * Returns a sanitized variable value from the $_GET and $_POST superglobal.
-	 * If the variable doesn't have a value or an empty value, returns the defaultValue if specified.
-	 * If the variable doesn't have neither a value nor a default value provided, an exception is raised.
-	 *
-	 * @see sanitizeInputValues() for the applied sanitization
-	 *
-	 * @param string  $varName            name of the variable
-	 * @param string  $varDefault         default value. If '', and if the type doesn't match, exit() !
-	 * @param string  $varType            Expected type, the value must be one of the following: array, int, integer, string, json
-	 * @param array   $requestArrayToUse
-	 *
-	 * @throws Exception  if the variable type is not known
-	 *                    or if the variable we want to read doesn't have neither a value nor a default value specified
-	 *
-	 * @return mixed The variable after cleaning
-	 */
-	static public function getRequestVar($varName, $varDefault = null, $varType = null, $requestArrayToUse = null)
-	{
-		if(is_null($requestArrayToUse))
-		{
-			$requestArrayToUse = $_GET + $_POST;
-		}
-		$varDefault = self::sanitizeInputValues( $varDefault );
-		if($varType === 'int')
-		{
-			// settype accepts only integer
-			// 'int' is simply a shortcut for 'integer'
-			$varType = 'integer';
-		}
-
-		// there is no value $varName in the REQUEST so we try to use the default value
-		if(empty($varName)
-			|| !isset($requestArrayToUse[$varName])
-			|| (	!is_array($requestArrayToUse[$varName])
-				&& strlen($requestArrayToUse[$varName]) === 0
-				)
-		)
-		{
-			if( is_null($varDefault))
-			{
-				throw new Exception("The parameter '$varName' isn't set in the Request, and a default value wasn't provided." );
-			}
-			else
-			{
-				if( !is_null($varType)
-					&& in_array($varType, array('string', 'integer', 'array'))
-				)
-				{
-					settype($varDefault, $varType);
-				}
-				return $varDefault;
-			}
-		}
-
-		// Normal case, there is a value available in REQUEST for the requested varName:
-		
-		// we deal w/ json differently
-		if ($varType == 'json')
-		{
-			$value = self::undoMagicQuotes($requestArrayToUse[$varName]);
-			$value = Piwik_Common::json_decode($value, $assoc = true);
-			return self::sanitizeInputValues($value, $alreadyStripslashed = true);
-		}
-		
-		$value = self::sanitizeInputValues( $requestArrayToUse[$varName] );
-		if( !is_null($varType))
-		{
-			$ok = false;
-
-			if($varType === 'string')
-			{
-				if(is_string($value)) $ok = true;
-			}
-			elseif($varType === 'integer')
-			{
-				if($value == (string)(int)$value) $ok = true;
-			}
-			elseif($varType === 'float')
-			{
-				if($value == (string)(float)$value) $ok = true;
-			}
-			elseif($varType === 'array')
-			{
-				if(is_array($value)) $ok = true;
-			}
-			else
-			{
-				throw new Exception("\$varType specified is not known. It should be one of the following: array, int, integer, float, string");
-			}
-
-			// The type is not correct
-			if($ok === false)
-			{
-				if($varDefault === null)
-				{
-					throw new Exception("The parameter '$varName' doesn't have a correct type, and a default value wasn't provided.");
-				}
-				// we return the default value with the good type set
-				else
-				{
-					settype($varDefault, $varType);
-					return $varDefault;
-				}
-			}
-			settype($value, $varType);
-		}
-		return $value;
-	}
-
-/*
- * Generating unique strings
- */
-
-	/**
-	 * Returns a 32 characters long uniq ID
-	 *
-	 * @return string 32 chars
-	 */
-	static public function generateUniqId()
-	{
-		return md5(uniqid(rand(), true));
-	}
-
-	/**
-	 * Get salt from [superuser] section
-	 *
-	 * @return string
-	 */
-	static public function getSalt()
-	{
-		static $salt = null;
-		if(is_null($salt))
-		{
-			$salt = @Piwik_Config::getInstance()->superuser['salt'];
-		}
-		return $salt;
-	}
-
-	/**
-	 * Configureable hash() algorithm (defaults to md5)
-	 *
-	 * @param string $str String to be hashed
-	 * @param bool $raw_output
-	 * @return string Hash string
-	 */
-	static function hash($str, $raw_output = false)
-	{
-		static $hashAlgorithm = null;
-		if(is_null($hashAlgorithm))
-		{
-			$hashAlgorithm = @Piwik_Config::getInstance()->General['hash_algorithm'];
-		}
-
-		if($hashAlgorithm)
-		{
-			$hash = @hash($hashAlgorithm, $str, $raw_output);
-			if($hash !== false)
-				return $hash;
-		}
-
-		return md5($str, $raw_output);
-	}
-
-	/**
-	 * Generate random string
-	 *
-	 * @param int     $length string length
-	 * @param string  $alphabet characters allowed in random string
-	 * @return string  random string with given length
-	 */
-	public static function getRandomString($length = 16, $alphabet = "abcdefghijklmnoprstuvwxyz0123456789")
-	{
-		$chars = $alphabet;
-		$str = '';
-
-		list($usec, $sec) = explode(" ", microtime());
-		$seed = ((float)$sec+(float)$usec)*100000;
-		mt_srand($seed);
-
-		for($i = 0; $i < $length; $i++)
-		{
-			$rand_key = mt_rand(0, strlen($chars)-1);
-			$str .= substr($chars, $rand_key, 1);
-		}
-		return str_shuffle($str);
-	}
-
-/*
- * Conversions
- */
-
-	/**
-	 * Convert hexadecimal representation into binary data.
-	 * !! Will emit warning if input string is not hex!!
-	 *
-	 * @see http://php.net/bin2hex
-	 *
-	 * @param string  $str  Hexadecimal representation
-	 * @return string
-	 */
-	static public function hex2bin($str)
-	{
-		return pack("H*" , $str);
-	}
-
-	/**
-	 * This function will convert the input string to the binary representation of the ID
-	 * but it will throw an Exception if the specified input ID is not correct
-	 *
-	 * This is used when building segments containing visitorId which could be an invalid string
-	 * therefore throwing Unexpected PHP error [pack(): Type H: illegal hex digit i] severity [E_WARNING]
-	 *
-	 * It would be simply to silent fail the pack() call above but in all other cases, we don't expect an error,
-	 * so better be safe and get the php error when something unexpected is happening
-	 * @param string  $id
-	 * @throws Exception
-	 * @return string  binary string
-	 */
-	static public function convertVisitorIdToBin($id)
-	{
-		if(strlen($id) !== Piwik_Tracker::LENGTH_HEX_ID_STRING
-			|| @bin2hex(self::hex2bin($id)) != $id)
-		{
-			throw new Exception("visitorId is expected to be a ".Piwik_Tracker::LENGTH_HEX_ID_STRING." hex char string");
-		}
-		return self::hex2bin($id);
-	}
-
-	/**
-	 * Convert IP address (in network address format) to presentation format.
-	 * This is a backward compatibility function for code that only expects
-	 * IPv4 addresses (i.e., doesn't support IPv6).
-	 *
-	 * @see Piwik_IP::N2P()
-	 *
-	 * This function does not support the long (or its string representation)
-	 * returned by the built-in ip2long() function, from Piwik 1.3 and earlier.
-	 *
-	 * @deprecated 1.4
-	 *
-	 * @param string  $ip  IP address in network address format
-	 * @return string
-	 */
-	static public function long2ip($ip)
-	{
-		return Piwik_IP::long2ip($ip);
-	}
-
-	/**
-	 * Should we use the replacement json_encode/json_decode functions?
-	 *
-	 * @return bool  True if broken; false otherwise
-	 */
-	static private function useJsonLibrary()
-	{
-		static $useLib;
-
-		if (!isset($useLib))
-		{
-			/*
-			 * 5.1.x - doesn't have json extension; we use lib/upgradephp instead
-			 * 5.2 to 5.2.4 - broken in various ways, including:
-			 *
-			 * @see https://bugs.php.net/bug.php?id=38680 'json_decode cannot decode basic types'
-			 * @see https://bugs.php.net/bug.php?id=41403 'json_decode cannot decode floats'
-			 * @see https://bugs.php.net/bug.php?id=42785 'json_encode outputs numbers according to locale'
-			 */
-			$useLib = false;
-			if (version_compare(PHP_VERSION, '5.2.1') < 0)
-			{
-				$useLib = true;
-			}
-			else if (version_compare(PHP_VERSION, '5.2.5') < 0)
-			{
-				$info = localeconv();
-				$useLib = $info['decimal_point'] != '.';
-			}
-		}
-
-		return $useLib;
-	}
-
-	/**
-	 * JSON encode wrapper
-	 * - missing or broken in some php 5.x versions
-	 *
-	 * @param mixed  $value
-	 * @return string
-	 */
-	static public function json_encode($value)
-	{
-		if (self::useJsonLibrary())
-		{
-			return _json_encode($value);
-		}
-
-		return @json_encode($value);
-	}
-
-	/**
-	 * JSON decode wrapper
-	 * - missing or broken in some php 5.x versions
-	 *
-	 * @param string  $json
-	 * @param bool    $assoc
-	 * @return mixed
-	 */
-	static public function json_decode($json, $assoc = false)
-	{
-		if (self::useJsonLibrary())
-		{
-			return _json_decode($json, $assoc);
-		}
-
-		return json_decode($json, $assoc);
-	}
-
-/*
- * DataFiles
- */
-
-	/**
-	 * Returns list of continent codes
-	 *
-	 * @see core/DataFiles/Countries.php
-	 *
-	 * @return array  Array of 3 letter continent codes
-	 */
-	static public function getContinentsList()
-	{
-		require_once PIWIK_INCLUDE_PATH . '/core/DataFiles/Countries.php';
-
-		$continentsList = $GLOBALS['Piwik_ContinentList'];
-		return $continentsList;
-	}
-
-	/**
-	 * Returns list of valid country codes
-	 *
-	 * @see core/DataFiles/Countries.php
-	 *
-	 * @param bool  $includeInternalCodes
-	 * @return array  Array of (2 letter ISO codes => 3 letter continent code)
-	 */
-	static public function getCountriesList($includeInternalCodes = false)
-	{
-		require_once PIWIK_INCLUDE_PATH . '/core/DataFiles/Countries.php';
-
-		$countriesList = $GLOBALS['Piwik_CountryList'];
-		$extras = $GLOBALS['Piwik_CountryList_Extras'];
-
-		if($includeInternalCodes)
-		{
-			return array_merge($countriesList, $extras);
-		}
-		return $countriesList;
-	}
-
-	/**
-	 * Returns list of valid language codes
-	 *
-	 * @see core/DataFiles/Languages.php
-	 *
-	 * @return array  Array of 2 letter ISO codes => Language name (in English)
-	 */
-	static public function getLanguagesList()
-	{
-		require_once PIWIK_INCLUDE_PATH . '/core/DataFiles/Languages.php';
-
-		$languagesList = $GLOBALS['Piwik_LanguageList'];
-		return $languagesList;
-	}
-
-	/**
-	 * Returns list of language to country mappings
-	 *
-	 * @see core/DataFiles/LanguageToCountry.php
-	 *
-	 * @return array  Array of ( 2 letter ISO language codes => 2 letter ISO country codes )
-	 */
-	static public function getLanguageToCountryList()
-	{
-		require_once PIWIK_INCLUDE_PATH . '/core/DataFiles/LanguageToCountry.php';
-
-		$languagesList = $GLOBALS['Piwik_LanguageToCountry'];
-		return $languagesList;
-	}
-
-	/**
-	 * Returns list of search engines by URL
-	 *
-	 * @see core/DataFiles/SearchEngines.php
-	 *
-	 * @return array  Array of ( URL => array( searchEngineName, keywordParameter, path, charset ) )
-	 */
-	static public function getSearchEngineUrls()
-	{
-		require_once PIWIK_INCLUDE_PATH . '/core/DataFiles/SearchEngines.php';
-
-		$searchEngines = $GLOBALS['Piwik_SearchEngines'];
-		return $searchEngines;
-	}
-
-	/**
-	 * Returns list of search engines by name
-	 *
-	 * @see core/DataFiles/SearchEngines.php
-	 *
-	 * @return array  Array of ( searchEngineName => URL )
-	 */
-	static public function getSearchEngineNames()
-	{
-		require_once PIWIK_INCLUDE_PATH . '/core/DataFiles/SearchEngines.php';
-
-		$searchEngines = $GLOBALS['Piwik_SearchEngines_NameToUrl'];
-		return $searchEngines;
-	}
-
-	/**
-	 * Returns list of provider names
-	 *
-	 * @see core/DataFiles/Providers.php
-	 *
-	 * @return array  Array of ( dnsName => providerName )
-	 */
-	static public function getProviderNames()
-	{
-		require_once PIWIK_INCLUDE_PATH . '/core/DataFiles/Providers.php';
-
-		$providers = $GLOBALS['Piwik_ProviderNames'];
-		return $providers;
-	}
-
-/*
- * Language, country, continent
- */
-
-	/**
-	 * Returns the browser language code, eg. "en-gb,en;q=0.5"
-	 *
-	 * @param string  $browserLang  Optional browser language, otherwise taken from the request header
-	 * @return string
-	 */
-	static public function getBrowserLanguage($browserLang = NULL)
-	{
-		static $replacementPatterns = array(
-				// extraneous bits of RFC 3282 that we ignore
-				'/(\\\\.)/',		// quoted-pairs
-				'/(\s+)/',			// CFWcS white space
-				'/(\([^)]*\))/',	// CFWS comments
-				'/(;q=[0-9.]+)/',	// quality
-
-				// found in the LANG environment variable
-				'/\.(.*)/',			// charset (e.g., en_CA.UTF-8)
-				'/^C$/',			// POSIX 'C' locale
-			);
-
-		if(is_null($browserLang))
-		{
-			$browserLang = self::sanitizeInputValues(@$_SERVER['HTTP_ACCEPT_LANGUAGE']);
-			if(empty($browserLang) && self::isPhpCliMode())
-			{
-				$browserLang = @getenv('LANG');
-			}
-		}
-
-		if(is_null($browserLang))
-		{
-			// a fallback might be to infer the language in HTTP_USER_AGENT (i.e., localized build)
-			$browserLang = "";
-		}
-		else
-		{
-			// language tags are case-insensitive per HTTP/1.1 s3.10 but the region may be capitalized per ISO3166-1;
-			// underscores are not permitted per RFC 4646 or 4647 (which obsolete RFC 1766 and 3066),
-			// but we guard against a bad user agent which naively uses its locale
-			$browserLang = strtolower(str_replace('_', '-', $browserLang));
-
-			// filters
-			$browserLang = preg_replace($replacementPatterns, '', $browserLang);
-
-			$browserLang = preg_replace('/((^|,)chrome:.*)/', '', $browserLang, 1); // Firefox bug
-			$browserLang = preg_replace('/(,)(?:en-securid,)|(?:(^|,)en-securid(,|$))/', '$1',	$browserLang, 1); // unregistered language tag
-
-			$browserLang = str_replace('sr-sp', 'sr-rs', $browserLang); // unofficial (proposed) code in the wild
-		}
-
-		return $browserLang;
-	}
-
-	/**
-	 * Returns the visitor country based on the Browser 'accepted language'
-	 * information, but provides a hook for geolocation via IP address.
-	 *
-	 * @param string  $lang                          browser lang
-	 * @param bool    $enableLanguageToCountryGuess  If set to true, some assumption will be made and detection guessed more often, but accuracy could be affected
-	 * @param string  $ip
-	 * @return string  2 letter ISO code
-	 */
-	static public function getCountry( $lang, $enableLanguageToCountryGuess, $ip )
-	{
-		$country = null;
-		Piwik_PostEvent('Common.getCountry', $country, $ip);
-		if(!empty($country))
-		{
-			return strtolower($country);
-		}
-
-		if(empty($lang) || strlen($lang) < 2 || $lang == 'xx')
-		{
-			return 'xx';
-		}
-
-		$validCountries = self::getCountriesList();
-		return self::extractCountryCodeFromBrowserLanguage($lang, $validCountries, $enableLanguageToCountryGuess);
-	}
-
-	/**
-	 * Returns list of valid country codes
-	 *
-	 * @param string  $browserLanguage
-	 * @param array   $validCountries                 Array of valid countries
-	 * @param bool    $enableLanguageToCountryGuess  (if true, will guess country based on language that lacks region information)
-	 * @return array Array of 2 letter ISO codes
-	 */
-	static public function extractCountryCodeFromBrowserLanguage($browserLanguage, $validCountries, $enableLanguageToCountryGuess)
-	{
-		$langToCountry = self::getLanguageToCountryList();
-
-		if($enableLanguageToCountryGuess)
-		{
-			if(preg_match('/^([a-z]{2,3})(?:,|;|$)/', $browserLanguage, $matches))
-			{
-				// match language (without region) to infer the country of origin
-				if(array_key_exists($matches[1], $langToCountry))
-				{
-					return $langToCountry[$matches[1]];
-				}
-			}
-		}
-
-		if(!empty($validCountries) && preg_match_all('/[-]([a-z]{2})/', $browserLanguage, $matches, PREG_SET_ORDER))
-		{
-			foreach($matches as $parts)
-			{
-				// match location; we don't make any inferences from the language
-				if(array_key_exists($parts[1], $validCountries))
-				{
-					return $parts[1];
-				}
-			}
-		}
-		return 'xx';
-	}
-
-	/**
-	 * Returns the visitor language based only on the Browser 'accepted language' information
-	 *
-	 * @param $browserLanguage  Browser's accepted langauge header
-	 * @param $validLanguages   array of valid language codes
-	 * @return string  2 letter ISO 639 code
-	 */
-	static public function extractLanguageCodeFromBrowserLanguage($browserLanguage, $validLanguages)
-	{
-		// assumes language preference is sorted;
-		// does not handle language-script-region tags or language range (*)
-		if(!empty($validLanguages) && preg_match_all('/(?:^|,)([a-z]{2,3})([-][a-z]{2})?/', $browserLanguage, $matches, PREG_SET_ORDER))
-		{
-			foreach($matches as $parts)
-			{
-				if(count($parts) == 3)
-				{
-					// match locale (language and location)
-					if(in_array($parts[1].$parts[2], $validLanguages))
-					{
-						return $parts[1].$parts[2];
-					}
-				}
-				// match language only (where no region provided)
-				if(in_array($parts[1], $validLanguages))
-				{
-					return $parts[1];
-				}
-			}
-		}
-		return 'xx';
-	}
-
-	/**
-	 * Returns the continent of a given country
-	 *
-	 * @param string  $country  2 letters isocode
-	 *
-	 * @return string  Continent (3 letters code : afr, asi, eur, amn, ams, oce)
-	 */
-	static public function getContinent($country)
-	{
-		$countryList = self::getCountriesList();
-		if(isset($countryList[$country]))
-		{
-			return $countryList[$country];
-		}
-		return 'unk';
-	}
-
-/*
- * Campaign
- */
-
-	/**
-	 * Returns the list of Campaign parameter names that will be read to classify 
-	 * a visit as coming from a Campaign
-	 * 
-	 * @return array array( 
-	 * 			0 => array( ... ) // campaign names parameters
-	 * 			1 => array( ... ) // campaign keyword parameters
-	 * ); 
-	 */
-	static public function getCampaignParameters()
-	{
-		$return = array(
-			Piwik_Config::getInstance()->Tracker['campaign_var_name'],
-			Piwik_Config::getInstance()->Tracker['campaign_keyword_var_name'],
-		);
-
-		foreach($return as &$list) 
-		{
-			if(strpos($list, ',') !== false)
-			{
-				$list = explode(',', $list);
-			}
-			else
-			{
-				$list = array($list);
-			}
-		}
-
-		array_walk_recursive($return, 'trim');
-		return $return;
-	}
-	
-/*
- * Referrer
- */
-
-	/**
-	 * Reduce URL to more minimal form.  2 letter country codes are
-	 * replaced by '{}', while other parts are simply removed.
-	 *
-	 * Examples:
-	 *   www.example.com -> example.com
-	 *   search.example.com -> example.com
-	 *   m.example.com -> example.com
-	 *   de.example.com -> {}.example.com
-	 *   example.de -> example.{}
-	 *   example.co.uk -> example.{}
-	 *
-	 * @param string  $url
-	 * @return string
-	 */
-	static public function getLossyUrl($url)
-	{
-		static $countries;
-		if(!isset($countries))
-		{
-			$countries = implode('|', array_keys(self::getCountriesList(true)));
-		}
-
-		return preg_replace(
-			array(
-				'/^(w+[0-9]*|search)\./',
-				'/(^|\.)m\./',
-				'/(\.(com|org|net|co|it|edu))?\.('.$countries.')(\/|$)/',
-				'/(^|\.)('.$countries.')\./',
-			),
-			array(
-				'',
-				'$1',
-				'.{}$4',
-				'$1{}.',
-			),
-			$url);
-	}
-
-	/**
-	 * Extracts a keyword from a raw not encoded URL.
-	 * Will only extract keyword if a known search engine has been detected.
-	 * Returns the keyword:
-	 * - in UTF8: automatically converted from other charsets when applicable
-	 * - strtolowered: "QUErY test!" will return "query test!"
-	 * - trimmed: extra spaces before and after are removed
-	 *
-	 * Lists of supported search engines can be found in /core/DataFiles/SearchEngines.php
-	 * The function returns false when a keyword couldn't be found.
-	 * 	 eg. if the url is "http://www.google.com/partners.html" this will return false,
-	 *       as the google keyword parameter couldn't be found.
-	 *
-	 * @see unit tests in /tests/core/Common.test.php
-	 * @param string  $referrerUrl  URL referer URL, eg. $_SERVER['HTTP_REFERER']
-	 * @return array|false false if a keyword couldn't be extracted,
-	 * 						or array(
-	 * 							'name' => 'Google',
-	 * 							'keywords' => 'my searched keywords')
-	 */
-	static public function extractSearchEngineInformationFromUrl($referrerUrl)
-	{
-		$refererParsed = @parse_url($referrerUrl);
-		$refererHost = '';
-		if(isset($refererParsed['host']))
-		{
-			$refererHost = $refererParsed['host'];
-		}
-		if(empty($refererHost))
-		{
-			return false;
-		}
-		// some search engines (eg. Bing Images) use the same domain
-		// as an existing search engine (eg. Bing), we must also use the url path
-		$refererPath = '';
-		if(isset($refererParsed['path']))
-		{
-			$refererPath = $refererParsed['path'];
-		}
-
-		// no search query
-		if(!isset($refererParsed['query']))
-		{
-			$refererParsed['query'] = '';
-		}
-		$query = $refererParsed['query'];
-		
-		// Google Referrers URLs sometimes have the fragment which contains the keyword
-		if(!empty($refererParsed['fragment']))
-		{
-			$query .= '&' . $refererParsed['fragment'];
-		}
-		
-		$searchEngines = self::getSearchEngineUrls();
-
-		$hostPattern = self::getLossyUrl($refererHost);
-		if(array_key_exists($refererHost . $refererPath, $searchEngines))
-		{
-			$refererHost = $refererHost . $refererPath;
-		}
-		elseif(array_key_exists($hostPattern . $refererPath, $searchEngines))
-		{
-			$refererHost = $hostPattern . $refererPath;
-		}
-		elseif(array_key_exists($hostPattern, $searchEngines))
-		{
-			$refererHost = $hostPattern;
-		}
-		elseif(!array_key_exists($refererHost, $searchEngines))
-		{
-			if(!strncmp($query, 'cx=partner-pub-', 15))
-			{
-				// Google custom search engine
-				$refererHost = 'google.com/cse';
-			}
-			elseif(!strncmp($refererPath, '/pemonitorhosted/ws/results/', 28))
-			{
-				// private-label search powered by InfoSpace Metasearch
-				$refererHost = 'wsdsold.infospace.com';
-			}
-			elseif(strpos($refererHost, '.images.search.yahoo.com') != false)
-			{
-				// Yahoo! Images
-				$refererHost = 'images.search.yahoo.com';
-			}
-			elseif(strpos($refererHost, '.search.yahoo.com') != false)
-			{
-				// Yahoo!
-				$refererHost = 'search.yahoo.com';
-			}
-			else
-			{
-				return false;
-			}
-		}
-		$searchEngineName = $searchEngines[$refererHost][0];
-		$variableNames = null;
-		if(isset($searchEngines[$refererHost][1]))
-		{
-			$variableNames = $searchEngines[$refererHost][1];
-		}
-		if(!$variableNames)
-		{
-			$searchEngineNames = self::getSearchEngineNames();
-			$url = $searchEngineNames[$searchEngineName];
-			$variableNames = $searchEngines[$url][1];
-		}
-		if(!is_array($variableNames))
-		{
-			$variableNames = array($variableNames);
-		}
-
-		$key = null;
-		if($searchEngineName === 'Google Images'
-			|| ($searchEngineName === 'Google' && strpos($referrerUrl, '/imgres') !== false) )
-		{
-			if (strpos($query, '&prev') !== false)
-			{
-				$query = urldecode(trim(self::getParameterFromQueryString($query, 'prev')));
-				$query = str_replace('&', '&amp;', strstr($query, '?'));
-			}
-			$searchEngineName = 'Google Images';
-		}
-		else if($searchEngineName === 'Google' 
-				&& (strpos($query, '&as_') !== false || strpos($query, 'as_') === 0))
-		{
-			$keys = array();
-			$key = self::getParameterFromQueryString($query, 'as_q');
-			if(!empty($key))
-			{
-				array_push($keys, $key);
-			}
-			$key = self::getParameterFromQueryString($query, 'as_oq');
-			if(!empty($key))
-			{
-				array_push($keys, str_replace('+', ' OR ', $key));
-			}
-			$key = self::getParameterFromQueryString($query, 'as_epq');
-			if(!empty($key))
-			{
-				array_push($keys, "\"$key\"");
-			}
-			$key = self::getParameterFromQueryString($query, 'as_eq');
-			if(!empty($key))
-			{
-				array_push($keys, "-$key");
-			}
-			$key = trim(urldecode(implode(' ', $keys)));
-		}
-
-		if ($searchEngineName === 'Google')
-		{
-			// top bar menu
-			$tbm = self::getParameterFromQueryString($query, 'tbm');
-			switch ($tbm)
-			{
-				case 'isch':
-					$searchEngineName = 'Google Images'; break;
-				case 'vid':
-					$searchEngineName = 'Google Video'; break;
-				case 'shop':
-					$searchEngineName = 'Google Shopping'; break;
-			}
-		}
-
-		if(empty($key))
-		{
-			foreach($variableNames as $variableName)
-			{
-				if($variableName[0] == '/')
-				{
-					// regular expression match
-					if(preg_match($variableName, $referrerUrl, $matches))
-					{
-						$key = trim(urldecode($matches[1]));
-						break;
-					}
-				}
-				else
-				{
-					// search for keywords now &vname=keyword
-					$key = self::getParameterFromQueryString($query, $variableName);
-					$key = trim(urldecode($key));
-					
-					// Special case: Google & empty q parameter
-					if(empty($key)
-						&& $variableName == 'q'
-						
-						&& (
-							// Google search with no keyword
-							($searchEngineName == 'Google'
-							&& (	// First, they started putting an empty q= parameter
-									strpos($query, '&q=') !== false 
-								|| 	strpos($query, '?q=') !== false
-									// then they started sending the full host only (no path/query string)
-								||  (empty($query) && (empty($refererPath) || $refererPath == '/') && empty($refererParsed['fragment']))
-								)
-						) 
-							// search engines with no keyword
-							|| $searchEngineName == 'Google Images'
-							|| $searchEngineName == 'DuckDuckGo')
-					)
-					{
-						$key = false;
-					}
-					if(!empty($key)
-						|| $key === false)
-					{
-						break;
-					}
-				}
-			}
-		}
-		
-		// $key === false is the special case "No keyword provided" which is a Search engine match
-		if($key === null
-			|| $key === '')
-		{
-			return false;
-		}
-
-		if(!empty($key))
-		{
-			if(function_exists('iconv')
-				&& isset($searchEngines[$refererHost][3]))
-			{
-				// accepts string, array, or comma-separated list string in preferred order
-				$charsets = $searchEngines[$refererHost][3];
-				if (!is_array($charsets))
-				{
-					$charsets = explode(',', $charsets);
-				}
-
-				if(!empty($charsets))
-				{
-					$charset = $charsets[0];
-					if (count($charsets) > 1
-						&& function_exists('mb_detect_encoding'))
-					{
-						$charset = mb_detect_encoding($key, $charsets);
-						if ($charset === false)
-						{
-							$charset = $charsets[0];
-						}
-					}
-
-					$newkey = @iconv($charset, 'UTF-8//IGNORE', $key);
-					if(!empty($newkey))
-					{
-						$key = $newkey;
-					}
-				}
-			}
-
-			$key = self::mb_strtolower($key);
-		}
-
-		return array(
-			'name' => $searchEngineName,
-			'keywords' => $key,
-		);
-	}
-
-/*
- * System environment
- */
-
-	/**
-	 * Returns true if PHP was invoked from command-line interface (shell)
-	 *
-	 * @since added in 0.4.4
-	 * @return bool true if PHP invoked as a CGI or from CLI
-	 */
-	static public function isPhpCliMode()
-	{
-		$remoteAddr = @$_SERVER['REMOTE_ADDR'];
-		return PHP_SAPI == 'cli' ||
-			(!strncmp(PHP_SAPI, 'cgi', 3) && empty($remoteAddr));
-	}
-
-	/**
-	 * Is the current script execution triggered by misc/cron/archive.php ?
-	 * 
-	 * Helpful for error handling: directly throw error without HTML (eg. when DB is down)
-	 * @return bool
-	 */
-	static public function isArchivePhpTriggered()
-	{
-		return !empty($_GET['trigger']) 
-					&& $_GET['trigger'] == 'archivephp';
-	}
-	
-	/**
-	 * Assign CLI parameters as if they were REQUEST or GET parameters.
-	 * You can trigger Piwik from the command line by
-	 * # /usr/bin/php5 /path/to/piwik/index.php -- "module=API&method=Actions.getActions&idSite=1&period=day&date=previous8&format=php"
-	 */
-	static public function assignCliParametersToRequest()
-	{
-		if(isset($_SERVER['argc'])
-			&& $_SERVER['argc'] > 0)
-		{
-			for ($i=1; $i < $_SERVER['argc']; $i++)
-			{
-				parse_str($_SERVER['argv'][$i],$tmp);
-				$_GET = array_merge($_GET, $tmp);
-			}
-		}
-	}
-
-	/**
-	 * Returns true if running on a Windows operating system
-	 *
-	 * @since added in 0.6.5
-	 * @return bool true if PHP detects it is running on Windows; else false
-	 */
-	static public function isWindows()
-	{
-		return DIRECTORY_SEPARATOR === '\\';
-	}
-
-	/** 
-	 * Returns true if running on MacOS 
-	 * 
-	 * @return bool true if PHP detects it is running on MacOS; else false 
-	 */ 
-	static public function isMacOS() 
-	{ 
-		return PHP_OS === 'Darwin'; 
-	}
-
-	/**
-	 * Returns true if running on an Apache web server
-	 *
-	 * @return bool
-	 */
-	static public function isApache()
-	{
-		$apache = isset($_SERVER['SERVER_SOFTWARE']) &&
-			!strncmp($_SERVER['SERVER_SOFTWARE'], 'Apache', 6);
-
-		return $apache;
-	}
-
-	/**
-	 * Returns true if running on Microsoft IIS 7 (or above)
-	 *
-	 * @return bool
-	 */
-	static public function isIIS()
-	{
-		$iis = isset($_SERVER['SERVER_SOFTWARE']) &&
-			preg_match('/^Microsoft-IIS\/(.+)/', $_SERVER['SERVER_SOFTWARE'], $matches) &&
-			version_compare($matches[1], '7') >= 0;
-
-		return $iis;
-	}
-
-	/**
-	 * Takes a list of fields defining numeric values and returns the corresponding
-	 * unnamed parameters to be bound to the field names in the where clause of a SQL query
-	 *
-	 * @param array|string  $fields  array( fieldName1, fieldName2, fieldName3)  Names of the mysql table fields to load
-	 * @return string "?, ?, ?"
-	 */
-	public static function getSqlStringFieldsArray( $fields )
-	{
-		if(is_string($fields))
-		{
-			$fields = array($fields);
-		}
-		$count = count($fields);
-		if($count == 0)
-		{
-			return "''";
-		}
-		return '?'.str_repeat(',?', $count-1);
-	}
-	
-	/**
-	 * Sets outgoing header.
-	 * 
-	 * @param string $header The header.
-	 * @param bool $replace Whether to replace existing or not.
-	 */
-	public static function sendHeader( $header, $replace = true )
-	{
-		if (isset($GLOBALS['PIWIK_TRACKER_LOCAL_TRACKING']) && $GLOBALS['PIWIK_TRACKER_LOCAL_TRACKING'])
-		{
-			@header($header, $replace);
-		}
-		else
-		{
-			header($header, $replace);
-		}
-	}
-	
-	/**
-	 * Returns the ID of the current LocationProvider (see UserCountry plugin code) from
-	 * the Tracker cache.
-	 */
-	public static function getCurrentLocationProviderId()
-	{
-		$cache = Piwik_Tracker_Cache::getCacheGeneral();
-		return empty($cache['currentLocationProviderId'])
-			  ? Piwik_UserCountry_LocationProvider_Default::ID
-			  : $cache['currentLocationProviderId'];
-	}
->>>>>>> 1f8fa790
 }
 
 /**
