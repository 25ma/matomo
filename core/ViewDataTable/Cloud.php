<?php
/**
 * Piwik - Open source web analytics
 *
 * @link http://piwik.org
 * @license http://www.gnu.org/licenses/gpl-3.0.html GPL v3 or later
 *
 * @category Piwik
 * @package Piwik
 */
use Piwik\ViewDataTable;
use Piwik\View;

/**
 * Reads the requested DataTable from the API, and prepares the data to give
 * to Piwik_Visualization_Cloud that will display the tag cloud (via the template _dataTable_cloud.twig).
 *
 * @package Piwik
 * @subpackage ViewDataTable
 */
class Piwik_ViewDataTable_Cloud extends ViewDataTable
{
    public function setDisplayLogoInTagCloud($bool)
    {
        $this->viewProperties['display_logo_instead_of_label'] = $bool;
    }

    protected function getViewDataTableId()
    {
        return 'cloud';
    }
    
    public function __construct()
    {
        parent::__construct();

        $this->disableOffsetInformation();
        $this->disableExcludeLowPopulation();
        $this->viewProperties['display_logo_instead_of_label'] = false;
    }

    /**
     * @see Piwik_ViewDataTable::main()
     *
     * @return null
     */
    public function main()
    {
        if ($this->mainAlreadyExecuted) {
            return;
        }
        $this->mainAlreadyExecuted = true;

        try {
            $this->loadDataTableFromAPI();
        } catch (Exception $e) {
            Piwik::log("Failed to get data from API: " . $e->getMessage());

<<<<<<< HEAD
    /**
     * Returns the name of the first numeric column to be displayed
     * (second column to be displayed will be returned, as first is always label)
     *
     * @return string
     */
    public function getColumnToDisplay()
    {
        $columns = parent::getColumnsToDisplay();
        // not label, but the first numeric column
        return $columns[1];
    }

    protected function buildView()
    {
        $view = new View($this->dataTableTemplate);
        if (!$this->isDataAvailable) {
            $view->cloudValues = array();
        } else {
            $columnToDisplay = $this->getColumnToDisplay();
            $columnTranslation = $this->getColumnTranslation($columnToDisplay);
            $values = $this->dataTable->getColumn($columnToDisplay);
            $labels = $this->dataTable->getColumn('label');
            $labelMetadata = array();
            foreach ($this->dataTable->getRows() as $row) {
                $logo = false;
                if ($this->displayLogoInsteadOfLabel) {
                    $logo = $row->getMetadata('logo');
                }
                $labelMetadata[$row->getColumn('label')] = array(
                    'logo' => $logo,
                    'url'  => $row->getMetadata('url'),
                );
            }
            $cloud = new Piwik_Visualization_Cloud();
            foreach ($labels as $i => $label) {
                $cloud->addWord($label, $values[$i]);
            }
            $cloudValues = $cloud->render('array');
            foreach ($cloudValues as &$value) {
                $value['logoWidth'] = round(max(16, $value['percent']));
            }
            $view->columnTranslation = $columnTranslation;
            $view->labelMetadata = $labelMetadata;
            $view->cloudValues = $cloudValues;
=======
            $this->loadingError = array('message' => $e->getMessage());
>>>>>>> 13f657cc
        }

        $this->checkStandardDataTable();
        $this->postDataTableLoadedFromAPI();

        $visualization = new Piwik_Visualization_Cloud();
        $this->view = $this->buildView($visualization);
    }
}<|MERGE_RESOLUTION|>--- conflicted
+++ resolved
@@ -56,55 +56,7 @@
         } catch (Exception $e) {
             Piwik::log("Failed to get data from API: " . $e->getMessage());
 
-<<<<<<< HEAD
-    /**
-     * Returns the name of the first numeric column to be displayed
-     * (second column to be displayed will be returned, as first is always label)
-     *
-     * @return string
-     */
-    public function getColumnToDisplay()
-    {
-        $columns = parent::getColumnsToDisplay();
-        // not label, but the first numeric column
-        return $columns[1];
-    }
-
-    protected function buildView()
-    {
-        $view = new View($this->dataTableTemplate);
-        if (!$this->isDataAvailable) {
-            $view->cloudValues = array();
-        } else {
-            $columnToDisplay = $this->getColumnToDisplay();
-            $columnTranslation = $this->getColumnTranslation($columnToDisplay);
-            $values = $this->dataTable->getColumn($columnToDisplay);
-            $labels = $this->dataTable->getColumn('label');
-            $labelMetadata = array();
-            foreach ($this->dataTable->getRows() as $row) {
-                $logo = false;
-                if ($this->displayLogoInsteadOfLabel) {
-                    $logo = $row->getMetadata('logo');
-                }
-                $labelMetadata[$row->getColumn('label')] = array(
-                    'logo' => $logo,
-                    'url'  => $row->getMetadata('url'),
-                );
-            }
-            $cloud = new Piwik_Visualization_Cloud();
-            foreach ($labels as $i => $label) {
-                $cloud->addWord($label, $values[$i]);
-            }
-            $cloudValues = $cloud->render('array');
-            foreach ($cloudValues as &$value) {
-                $value['logoWidth'] = round(max(16, $value['percent']));
-            }
-            $view->columnTranslation = $columnTranslation;
-            $view->labelMetadata = $labelMetadata;
-            $view->cloudValues = $cloudValues;
-=======
             $this->loadingError = array('message' => $e->getMessage());
->>>>>>> 13f657cc
         }
 
         $this->checkStandardDataTable();
