--- conflicted
+++ resolved
@@ -39,8 +39,6 @@
         );
 
         $this->getDefinition()->addOption($option);
-<<<<<<< HEAD
-=======
 
         $option = new InputOption('xhprof',
             null,
@@ -49,9 +47,6 @@
         );
 
         $this->getDefinition()->addOption($option);
-
-        StaticContainer::setEnvironment('cli');
->>>>>>> ad93a774
     }
 
     public function doRun(InputInterface $input, OutputInterface $output)
