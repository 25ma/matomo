<?php
/**
 * Piwik - free/libre analytics platform
 *
 * @link https://matomo.org
 * @license http://www.gnu.org/licenses/gpl-3.0.html GPL v3 or later
 *
 */
namespace Piwik;

use Exception;
use Piwik\AssetManager\UIAssetCacheBuster;
use Piwik\Container\StaticContainer;
use Piwik\View\ViewInterface;
use Twig_Environment;

/**
 * Transition for pre-Piwik 0.4.4
 */
if (!defined('PIWIK_USER_PATH')) {
    define('PIWIK_USER_PATH', PIWIK_INCLUDE_PATH);
}

/**
 * Encapsulates and manages a [Twig](http://twig.sensiolabs.org/) template.
 *
 * View lets you set properties that will be passed on to a Twig template.
 * View will also set several properties that will be available in all Twig
 * templates, including:
 *
 * - **currentModule**: The value of the **module** query parameter.
 * - **currentAction**: The value of the **action** query parameter.
 * - **userLogin**: The current user login name.
 * - **sites**: List of site data for every site the current user has at least
 *              view access for.
 * - **url**: The current URL (sanitized).
 * - **token_auth**: The current user's token auth.
 * - **userHasSomeAdminAccess**: True if the user has admin access to at least
 *                               one site, false if otherwise.
 * - **userIsSuperUser**: True if the user is the superuser, false if otherwise.
 * - **latest_version_available**: The latest version of Piwik available.
 * - **isWidget**: The value of the 'widget' query parameter.
 * - **show_autocompleter**: Whether the site selector should be shown or not.
 * - **loginModule**: The name of the currently used authentication module.
 * - **userAlias**: The alias of the current user.
 * - **isInternetEnabled**: Whether the matomo server is allowed to connect to
 *                          external networks.
 *
 * ### Template Naming Convention
 *
 * Template files should be named after the controller method they are used in.
 * If they are used in more than one controller method or are included by another
 * template, they should describe the output they generate and be prefixed with
 * an underscore, eg, **_dataTable.twig**.
 *
 * ### Twig
 *
 * Twig templates must exist in the **templates** folder in a plugin's root
 * folder.
 *
 * The following filters are available to twig templates:
 *
 * - **translate**: Outputs internationalized text using a translation token, eg,
 *                  `{{ 'General_Date'|translate }}`. sprintf parameters can be passed
 *                  to the filter.
 * - **urlRewriteWithParameters**: Modifies the current query string with the given
 *                                 set of parameters, eg,
 *
 *                                     {{ {'module':'MyPlugin', 'action':'index'} | urlRewriteWithParameters }}
 *
 * - **sumTime**: Pretty formats an number of seconds.
 * - **money**: Formats a numerical value as a monetary value using the currency
 *              of the supplied site (second arg is site ID).
 *              eg, `{{ 23|money(site.idsite)|raw }}
 * - **truncate**: Truncates the text to certain length (determined by first arg.)
 *                 eg, `{{ myReallyLongText|truncate(80) }}`
 * - **implode**: Calls `implode`.
 * - **ucwords**: Calls `ucwords`.
 *
 * The following functions are available to twig templates:
 *
 * - **linkTo**: Modifies the current query string with the given set of parameters,
 *               eg `{{ linkTo({'module':'MyPlugin', 'action':'index'}) }}`.
 * - **sparkline**: Outputs a sparkline image HTML element using the sparkline image
 *                  src link. eg, `{{ sparkline(sparklineUrl) }}`.
 * - **postEvent**: Posts an event that allows event observers to add text to a string
 *                  which is outputted in the template, eg, `{{ postEvent('MyPlugin.event') }}`
 * - **isPluginLoaded**: Returns true if the supplied plugin is loaded, false if otherwise.
 *                       `{% if isPluginLoaded('Goals') %}...{% endif %}`
 * - **areAdsForProfessionalServicesEnabled**: Returns true if it is ok to show some advertising in the UI for providers of Professional Support for Piwik (from Piwik 2.16.0)
 * - **isMultiServerEnvironment**: Returns true if Piwik is used on more than one server (since Piwik 2.16.1)
 *
 * ### Examples
 *
 * **Basic usage**
 *
 *     // a controller method
 *     public function myView()
 *     {
 *         $view = new View("@MyPlugin/myView");
 *         $view->property1 = "a view property";
 *         $view->property2 = "another view property";
 *         return $view->render();
 *     }
 *
 *
 * @api
 */
class View implements ViewInterface
{
    private $template = '';

    /**
     * Instance
     * @var Twig_Environment
     */
    private $twig;
    protected $templateVars = array();
    private $contentType = 'text/html; charset=utf-8';
    private $xFrameOptions = null;
    private $enableCacheBuster = true;

    private $useStrictReferrerPolicy = true;

    /**
     * Can be disabled to not send headers when rendering a view. This can be useful if heaps of views are being
     * rendered during one request to possibly prevent a segmentation fault see eg #15307 . It should not be disabled
     * for a main view, but could be disabled for views that are being rendered eg during a twig event as a "subview" which
     * is part of the "main view".
     * @var bool
     */
    public $sendHeadersWhenRendering = true;

    /**
     * Constructor.
     *
     * @param string $templateFile The template file to load. Must be in the following format:
     *                             `"@MyPlugin/templateFileName"`. Note the absence of .twig
     *                             from the end of the name.
     */
    public function __construct($templateFile)
    {
        $templateExt = '.twig';
        if (substr($templateFile, -strlen($templateExt)) !== $templateExt) {
            $templateFile .= $templateExt;
        }
        $this->template = $templateFile;

        $this->initializeTwig();

        $this->piwik_version = Version::VERSION;
        $this->userLogin = Piwik::getCurrentUserLogin();
        $this->isSuperUser = Access::getInstance()->hasSuperUserAccess();

        try {
            $this->piwikUrl = SettingsPiwik::getPiwikUrl();
        } catch (Exception $ex) {
            // pass (occurs when DB cannot be connected to, perhaps piwik URL cache should be stored in config file...)
        }
    }

    /**
     * Disables the cache buster (adding of ?cb=...) to JavaScript and stylesheet files
     */
    public function disableCacheBuster()
    {
        $this->enableCacheBuster = false;
    }

    /**
     * Returns the template filename.
     *
     * @return string
     */
    public function getTemplateFile()
    {
        return $this->template;
    }

    /**
     * Returns the variables to bind to the template when rendering.
     *
     * @param array $override Template variable override values. Mainly useful
     *                        when including View templates in other templates.
     * @return array
     */
    public function getTemplateVars($override = array())
    {
        return $override + $this->templateVars;
    }

    /**
     * Directly assigns a variable to the view script.
     * Variable names may not be prefixed with '_'.
     *
     * @param string $key The variable name.
     * @param mixed $val The variable value.
     */
    public function __set($key, $val)
    {
        $this->templateVars[$key] = $val;
    }

    /**
     * Retrieves an assigned variable.
     * Variable names may not be prefixed with '_'.
     *
     * @param string $key The variable name.
     * @return mixed The variable value.
     */
    public function &__get($key)
    {
        return $this->templateVars[$key];
    }

    /**
     * Returns true if a template variable has been set or not.
     *
     * @param string $name The name of the template variable.
     * @return bool
     */
    public function __isset($name)
    {
        return isset($this->templateVars[$name]);
    }

    /**
     * Unsets a template variable.
     *
     * @param string $name The name of the template variable.
     */
    public function __unset($name)
    {
        unset($this->templateVars[$name]);
    }

    private function initializeTwig()
    {
        $this->twig = StaticContainer::get(Twig::class)->getTwigEnvironment();
    }

    /**
     * Renders the current view. Also sends the stored 'Content-Type' HTML header.
     * See {@link setContentType()}.
     *
     * @return string Generated template.
     */
    public function render()
    {
        try {
            $this->currentModule = Piwik::getModule();
            $this->currentAction = Piwik::getAction();

            $this->url = Common::sanitizeInputValue(Url::getCurrentUrl());
            $this->token_auth = Piwik::getCurrentUserTokenAuth();
            $this->userHasSomeAdminAccess = Piwik::isUserHasSomeAdminAccess();
            $this->userIsAnonymous = Piwik::isUserIsAnonymous();
            $this->userIsSuperUser = Piwik::hasUserSuperUserAccess();
            $this->latest_version_available = UpdateCheck::isNewestVersionAvailable();
            $this->showUpdateNotificationToUser = !SettingsPiwik::isShowUpdateNotificationToSuperUsersOnlyEnabled() || Piwik::hasUserSuperUserAccess();
            $this->disableLink = Common::getRequestVar('disableLink', 0, 'int');
            $this->isWidget = Common::getRequestVar('widget', 0, 'int');
            $this->isMultiServerEnvironment = SettingsPiwik::isMultiServerEnvironment();
            $this->isInternetEnabled = SettingsPiwik::isInternetEnabled();
            $this->shouldPropagateTokenAuth = $this->shouldPropagateTokenAuthInAjaxRequests();

            $piwikAds = StaticContainer::get('Piwik\ProfessionalServices\Advertising');
            $this->areAdsForProfessionalServicesEnabled = $piwikAds->areAdsForProfessionalServicesEnabled();

            if (Development::isEnabled()) {
                $cacheBuster = rand(0, 10000);
            } else {
                $cacheBuster = UIAssetCacheBuster::getInstance()->piwikVersionBasedCacheBuster();
            }
            $this->cacheBuster = $cacheBuster;

            $this->loginModule = Piwik::getLoginPluginName();

            $this->userAlias = $this->userLogin; // can be removed in Matomo 4.0
        } catch (Exception $e) {
            Log::debug($e);

            // can fail, for example at installation (no plugin loaded yet)
        }

        if ($this->sendHeadersWhenRendering) {
            ProxyHttp::overrideCacheControlHeaders('no-store');

            Common::sendHeader('Content-Type: ' . $this->contentType);
            // always sending this header, sometimes empty, to ensure that Dashboard embed loads
            // - when calling sendHeader() multiple times, the last one prevails
            if(!empty($this->xFrameOptions)) {
                Common::sendHeader('X-Frame-Options: ' . (string)$this->xFrameOptions);
            }

<<<<<<< HEAD
            // don't send Referer-Header for outgoing links
            if (!empty($this->useStrictReferrerPolicy)) {
                Common::sendHeader('Referrer-Policy: same-origin');
            }
=======
        // don't send Referer-Header for outgoing links
        if (!empty($this->useStrictReferrerPolicy)) {
            Common::sendHeader('Referrer-Policy: same-origin');
        } else {
            // always send explicit default header
            Common::sendHeader('Referrer-Policy: no-referrer-when-downgrade');
>>>>>>> 7c1d7058
        }

        return $this->renderTwigTemplate();
    }

    /**
     * @internal
     * @ignore
     * @return Twig_Environment
     */
    public function getTwig()
    {
        return $this->twig;
    }

    protected function renderTwigTemplate()
    {
        try {
            $output = $this->twig->render($this->getTemplateFile(), $this->getTemplateVars());
        } catch (Exception $ex) {
            // twig does not rethrow exceptions, it wraps them so we log the cause if we can find it
            $cause = $ex->getPrevious();
            Log::debug($cause === null ? $ex : $cause);

            throw $ex;
        }

        if ($this->enableCacheBuster) {
            $output = $this->applyFilter_cacheBuster($output);
        }

        $helper = new Theme;
        $output = $helper->rewriteAssetsPathToTheme($output);
        return $output;
    }

    protected function applyFilter_cacheBuster($output)
    {
        $cacheBuster = UIAssetCacheBuster::getInstance();
        $cache = Cache::getTransientCache();

        $cssCacheBusterId = $cache->fetch('cssCacheBusterId');
        if (empty($cssCacheBusterId)) {
            $assetManager = AssetManager::getInstance();
            $stylesheet = $assetManager->getMergedStylesheetAsset();
            if ($stylesheet->exists()) {
                $content = $stylesheet->getContent();
            } else {
                $content = $assetManager->getMergedStylesheet()->getContent();
            }
            $cssCacheBusterId = $cacheBuster->md5BasedCacheBuster($content);
            $cache->save('cssCacheBusterId', $cssCacheBusterId);
        }

        $tagJs  = 'cb=' . $cacheBuster->piwikVersionBasedCacheBuster();
        $tagCss = 'cb=' . $cssCacheBusterId;

        $pattern = array(
            '~<script type=[\'"]text/javascript[\'"] src=[\'"]([^\'"]+)[\'"]>~',
            '~<script src=[\'"]([^\'"]+)[\'"] type=[\'"]text/javascript[\'"]>~',
            '~<link rel=[\'"]stylesheet[\'"] type=[\'"]text/css[\'"] href=[\'"]([^\'"]+)[\'"] ?/?>~',
            // removes the double ?cb= tag
            '~(src|href)=\"index.php\?module=([A-Za-z0-9_]+)&action=([A-Za-z0-9_]+)\?cb=~',
        );

        $replace = array(
            '<script type="text/javascript" src="$1?' . $tagJs . '">',
            '<script type="text/javascript" src="$1?' . $tagJs . '">',
            '<link rel="stylesheet" type="text/css" href="$1?' . $tagCss . '" />',
            '$1="index.php?module=$2&amp;action=$3&amp;cb=',
        );

        return preg_replace($pattern, $replace, $output);
    }

    /**
     * Set stored value used in the Content-Type HTTP header field. The header is
     * set just before rendering.
     *
     * @param string $contentType
     */
    public function setContentType($contentType)
    {
        $this->contentType = $contentType;
    }

    /**
     * Set X-Frame-Options field in the HTTP response. The header is set just
     * before rendering.
     *
     * _Note: setting this allows you to make sure the View **cannot** be
     * embedded in iframes. Learn more [here](https://developer.mozilla.org/en-US/docs/HTTP/X-Frame-Options)._
     *
     * @param string $option ('deny' or 'sameorigin')
     */
    public function setXFrameOptions($option = 'deny')
    {

        if ($option === 'deny' || $option === 'sameorigin') {
            $this->xFrameOptions = $option;
        }
        if ($option == 'allow') {
            $this->xFrameOptions = null;
        }
    }

    /**
     * Add form to view
     *
     * @param QuickForm2 $form
     * @ignore
     */
    public function addForm(QuickForm2 $form)
    {

        // assign array with form data
        $this->assign('form_data', $form->getFormData());
        $this->assign('element_list', $form->getElementList());
    }

    /**
     * Assign value to a variable for use in a template
     * @param string|array $var
     * @param mixed $value
     * @ignore
     */
    public function assign($var, $value = null)
    {
        if (is_string($var)) {
            $this->$var = $value;
        } elseif (is_array($var)) {
            foreach ($var as $key => $value) {
                $this->$key = $value;
            }
        }
    }

    /**
     * Clear compiled Twig templates
     * @ignore
     */
    public static function clearCompiledTemplates()
    {
        $twig = StaticContainer::get(Twig::class);
        $environment = $twig->getTwigEnvironment();
        $environment->clearTemplateCache();

        $cacheDirectory = $environment->getCache();
        if (!empty($cacheDirectory)
            && is_dir($cacheDirectory)
        ) {
            $environment->clearCacheFiles();
        }
    }

    /**
     * Creates a View for and then renders the single report template.
     *
     * Can be used for pages that display only one report to avoid having to create
     * a new template.
     *
     * @param string $title The report title.
     * @param string $reportHtml The report body HTML.
     * @return string|void The report contents if `$fetch` is true.
     */
    public static function singleReport($title, $reportHtml)
    {
        $view = new View('@CoreHome/_singleReport');
        $view->title = $title;
        $view->report = $reportHtml;
        return $view->render();
    }

    private function shouldPropagateTokenAuthInAjaxRequests()
    {
        $generalConfig = Config::getInstance()->General;
        return Common::getRequestVar('module', false) == 'Widgetize' || $generalConfig['enable_framed_pages'] == '1';
    }

    /**
     * Returns whether a strict Referrer-Policy header will be sent. Generally this should be set to 'true'.
     *
     * @return bool
     */
    public function getUseStrictReferrerPolicy()
    {
        return $this->useStrictReferrerPolicy;
    }

    /**
     * Sets whether a strict Referrer-Policy header will be sent (if not, nothing is sent).
     *
     * @param bool $useStrictReferrerPolicy
     */
    public function setUseStrictReferrerPolicy($useStrictReferrerPolicy)
    {
        $this->useStrictReferrerPolicy = $useStrictReferrerPolicy;
    }
}<|MERGE_RESOLUTION|>--- conflicted
+++ resolved
@@ -293,19 +293,13 @@
                 Common::sendHeader('X-Frame-Options: ' . (string)$this->xFrameOptions);
             }
 
-<<<<<<< HEAD
             // don't send Referer-Header for outgoing links
             if (!empty($this->useStrictReferrerPolicy)) {
                 Common::sendHeader('Referrer-Policy: same-origin');
+            } else {
+                // always send explicit default header
+                Common::sendHeader('Referrer-Policy: no-referrer-when-downgrade');
             }
-=======
-        // don't send Referer-Header for outgoing links
-        if (!empty($this->useStrictReferrerPolicy)) {
-            Common::sendHeader('Referrer-Policy: same-origin');
-        } else {
-            // always send explicit default header
-            Common::sendHeader('Referrer-Policy: no-referrer-when-downgrade');
->>>>>>> 7c1d7058
         }
 
         return $this->renderTwigTemplate();
