<?php
/**
 * Piwik - free/libre analytics platform
 *
 * @link http://piwik.org
 * @license http://www.gnu.org/licenses/gpl-3.0.html GPL v3 or later
 *
 */
namespace Piwik\Tracker;

<<<<<<< HEAD
=======
use Piwik\DeviceDetectorCache;
use Piwik\DeviceDetectorFactory;
use Piwik\SettingsPiwik;
>>>>>>> 5e8b3b76
use Piwik\Tracker;
use Piwik\DeviceDetectorFactory;

class Settings
{
    const OS_BOT = 'BOT';

    function __construct(Request $request, $ip)
    {
        $this->request   = $request;
        $this->ipAddress = $ip;
        $this->configId  = null;
    }

    function getConfigId()
    {
        if (empty($this->configId)) {
            $this->loadInfo();
        }

        return $this->configId;
    }

    protected function loadInfo()
    {
        list($plugin_Flash, $plugin_Java, $plugin_Director, $plugin_Quicktime, $plugin_RealPlayer, $plugin_PDF,
            $plugin_WindowsMedia, $plugin_Gears, $plugin_Silverlight, $plugin_Cookie) = $this->request->getPlugins();

        $userAgent = $this->request->getUserAgent();

        $deviceDetector = DeviceDetectorFactory::getInstance($userAgent);
        $aBrowserInfo   = $deviceDetector->getClient();

        if ($aBrowserInfo['type'] != 'browser') {
            // for now only track browsers
            unset($aBrowserInfo);
        }

        $browserName    = !empty($aBrowserInfo['short_name']) ? $aBrowserInfo['short_name'] : 'UNK';
        $browserVersion = !empty($aBrowserInfo['version']) ? $aBrowserInfo['version'] : '';

        if ($deviceDetector->isBot()) {
            $os = self::OS_BOT;
        } else {
            $os = $deviceDetector->getOS();
            $os = empty($os['short_name']) ? 'UNK' : $os['short_name'];
        }

        $browserLang = substr($this->request->getBrowserLanguage(), 0, 20); // limit the length of this string to match db

        $this->configId = $this->getConfigHash(
            $os,
            $browserName,
            $browserVersion,
            $plugin_Flash,
            $plugin_Java,
            $plugin_Director,
            $plugin_Quicktime,
            $plugin_RealPlayer,
            $plugin_PDF,
            $plugin_WindowsMedia,
            $plugin_Gears,
            $plugin_Silverlight,
            $plugin_Cookie,
            $this->ipAddress,
            $browserLang);
    }

    /**
     * Returns a 64-bit hash of all the configuration settings
     * @param $os
     * @param $browserName
     * @param $browserVersion
     * @param $plugin_Flash
     * @param $plugin_Java
     * @param $plugin_Director
     * @param $plugin_Quicktime
     * @param $plugin_RealPlayer
     * @param $plugin_PDF
     * @param $plugin_WindowsMedia
     * @param $plugin_Gears
     * @param $plugin_Silverlight
     * @param $plugin_Cookie
     * @param $ip
     * @param $browserLang
     * @return string
     */
    protected function getConfigHash($os, $browserName, $browserVersion, $plugin_Flash, $plugin_Java, $plugin_Director, $plugin_Quicktime, $plugin_RealPlayer, $plugin_PDF, $plugin_WindowsMedia, $plugin_Gears, $plugin_Silverlight, $plugin_Cookie, $ip, $browserLang)
    {
        // prevent the config hash from being the same, across different Piwik instances
        // (limits ability of different Piwik instances to cross-match users)
        $salt = SettingsPiwik::getSalt();

        $configString =
              $os
            . $browserName . $browserVersion
            . $plugin_Flash . $plugin_Java . $plugin_Director . $plugin_Quicktime . $plugin_RealPlayer . $plugin_PDF . $plugin_WindowsMedia . $plugin_Gears . $plugin_Silverlight . $plugin_Cookie
            . $ip
            . $browserLang
            . $salt;

        $hash = md5($configString, $raw_output = true);

        return substr($hash, 0, Tracker::LENGTH_BINARY_ID);
    }
} <|MERGE_RESOLUTION|>--- conflicted
+++ resolved
@@ -8,14 +8,9 @@
  */
 namespace Piwik\Tracker;
 
-<<<<<<< HEAD
-=======
-use Piwik\DeviceDetectorCache;
+use Piwik\Tracker;
 use Piwik\DeviceDetectorFactory;
 use Piwik\SettingsPiwik;
->>>>>>> 5e8b3b76
-use Piwik\Tracker;
-use Piwik\DeviceDetectorFactory;
 
 class Settings
 {
@@ -106,7 +101,7 @@
         // prevent the config hash from being the same, across different Piwik instances
         // (limits ability of different Piwik instances to cross-match users)
         $salt = SettingsPiwik::getSalt();
-
+        
         $configString =
               $os
             . $browserName . $browserVersion
@@ -114,9 +109,9 @@
             . $ip
             . $browserLang
             . $salt;
-
+        
         $hash = md5($configString, $raw_output = true);
-
+        
         return substr($hash, 0, Tracker::LENGTH_BINARY_ID);
     }
 } 