<?php
/**
 * Piwik - Open source web analytics
 *
 * @link http://piwik.org
 * @license http://www.gnu.org/licenses/gpl-3.0.html GPL v3 or later
 *
 */
namespace Piwik\Tracker;

use Piwik\CacheFile;
use Piwik\Tracker;
use DeviceDetector\DeviceDetector;

class Settings
{
    function __construct(Request $request, $ip)
    {
        $this->request = $request;
        $this->ipAddress = $ip;
        $this->params = array();
    }

    function getInfo()
    {
        if(empty($this->params)) {
            $this->loadInfo();
        }
        return $this->params;
    }

    protected function loadInfo()
    {
        list($plugin_Flash, $plugin_Java, $plugin_Director, $plugin_Quicktime, $plugin_RealPlayer, $plugin_PDF,
            $plugin_WindowsMedia, $plugin_Gears, $plugin_Silverlight, $plugin_Cookie) = $this->request->getPlugins();

        $resolution = $this->request->getParam('res');
        $userAgent = $this->request->getUserAgent();

<<<<<<< HEAD
        $deviceDetector = new DeviceDetector($userAgent);
=======
        $deviceDetector = new \DeviceDetector($userAgent);
        $deviceDetector->setCache(new CacheFile('tracker', 86400));
>>>>>>> 78c87d83
        $deviceDetector->parse();
        $aBrowserInfo = $deviceDetector->getClient();
        if ($aBrowserInfo['type'] != 'browser') {
            // for now only track browsers
            unset($aBrowserInfo);
        }

        $browserName = !empty($aBrowserInfo['short_name']) ? $aBrowserInfo['short_name'] : 'UNK';
        $browserVersion = !empty($aBrowserInfo['version']) ? $aBrowserInfo['version'] : '';

        $os = $deviceDetector->getOS();
        $os = empty($os['short_name']) ? 'UNK' : $os['short_name'];

        $browserLang = substr($this->request->getBrowserLanguage(), 0, 20); // limit the length of this string to match db
        $configurationHash = $this->getConfigHash(
            $os,
            $browserName,
            $browserVersion,
            $plugin_Flash,
            $plugin_Java,
            $plugin_Director,
            $plugin_Quicktime,
            $plugin_RealPlayer,
            $plugin_PDF,
            $plugin_WindowsMedia,
            $plugin_Gears,
            $plugin_Silverlight,
            $plugin_Cookie,
            $this->ipAddress,
            $browserLang);

        $this->params = array(
            'config_id'              => $configurationHash,
            'config_os'              => $os,
            'config_browser_name'    => $browserName,
            'config_browser_version' => $browserVersion,
            'config_resolution'      => $resolution,
            'config_pdf'             => $plugin_PDF,
            'config_flash'           => $plugin_Flash,
            'config_java'            => $plugin_Java,
            'config_director'        => $plugin_Director,
            'config_quicktime'       => $plugin_Quicktime,
            'config_realplayer'      => $plugin_RealPlayer,
            'config_windowsmedia'    => $plugin_WindowsMedia,
            'config_gears'           => $plugin_Gears,
            'config_silverlight'     => $plugin_Silverlight,
            'config_cookie'          => $plugin_Cookie,
            'location_browser_lang'  => $browserLang,
        );
    }


    /**
     * Returns a 64-bit hash of all the configuration settings
     * @param $os
     * @param $browserName
     * @param $browserVersion
     * @param $plugin_Flash
     * @param $plugin_Java
     * @param $plugin_Director
     * @param $plugin_Quicktime
     * @param $plugin_RealPlayer
     * @param $plugin_PDF
     * @param $plugin_WindowsMedia
     * @param $plugin_Gears
     * @param $plugin_Silverlight
     * @param $plugin_Cookie
     * @param $ip
     * @param $browserLang
     * @return string
     */
    protected function getConfigHash($os, $browserName, $browserVersion, $plugin_Flash, $plugin_Java, $plugin_Director, $plugin_Quicktime, $plugin_RealPlayer, $plugin_PDF, $plugin_WindowsMedia, $plugin_Gears, $plugin_Silverlight, $plugin_Cookie, $ip, $browserLang)
    {
        $hash = md5($os . $browserName . $browserVersion . $plugin_Flash . $plugin_Java . $plugin_Director . $plugin_Quicktime . $plugin_RealPlayer . $plugin_PDF . $plugin_WindowsMedia . $plugin_Gears . $plugin_Silverlight . $plugin_Cookie . $ip . $browserLang, $raw_output = true);
        return substr($hash, 0, Tracker::LENGTH_BINARY_ID);
    }
} <|MERGE_RESOLUTION|>--- conflicted
+++ resolved
@@ -37,12 +37,8 @@
         $resolution = $this->request->getParam('res');
         $userAgent = $this->request->getUserAgent();
 
-<<<<<<< HEAD
         $deviceDetector = new DeviceDetector($userAgent);
-=======
-        $deviceDetector = new \DeviceDetector($userAgent);
         $deviceDetector->setCache(new CacheFile('tracker', 86400));
->>>>>>> 78c87d83
         $deviceDetector->parse();
         $aBrowserInfo = $deviceDetector->getClient();
         if ($aBrowserInfo['type'] != 'browser') {
