<?php
/**
 * Piwik - Open source web analytics
 *
 * @link http://piwik.org
 * @license http://www.gnu.org/licenses/gpl-3.0.html GPL v3 or later
 *
 * @category Piwik
 * @package Piwik
 */
namespace Piwik\Plugin;

use Exception;
use Piwik\Common;
use Piwik\Version;

/**
 * @see core/Version.php
 */
require_once PIWIK_INCLUDE_PATH . '/core/Version.php';

/**
 * Loads plugin metadata found in the following files:
 * - plugin.piwik.json
 */
class MetadataLoader
{
    const PLUGIN_JSON_FILENAME = 'plugin.piwik.json';
<<<<<<< HEAD
    const COLORS_JSON_FILENAME = 'colors.piwik.json';

    const SHORT_COLOR_LENGTH = 4;
    const LONG_COLOR_LENGTH = 7;

=======
    
>>>>>>> 13f657cc
    /**
     * The name of the plugin whose metadata will be loaded.
     *
     * @var string
     */
    private $pluginName;

    /**
     * Constructor.
     *
     * @param string $pluginName Name of the plugin to load metadata.
     */
    public function __construct($pluginName)
    {
        $this->pluginName = $pluginName;
    }

    /**
     * Loads plugin metadata. @see Piwik_Plugin::getInformation.
     *
     * @return array
     */
    public function load()
    {
        return array_merge(
            $this->getDefaultPluginInformation(),
            $this->loadPluginInfoJson()
        );
    }

    private function getDefaultPluginInformation()
    {
        $descriptionKey = $this->pluginName . '_PluginDescription';
        return array(
            'description'      => Piwik_Translate($descriptionKey),
            'homepage'         => 'http://piwik.org/',
            'author'           => 'Piwik',
            'author_homepage'  => 'http://piwik.org/',
            'license'          => 'GPL v3 or later',
            'license_homepage' => 'http://www.gnu.org/licenses/gpl.html',
            'version'          => Version::VERSION,
            'theme'            => false,
        );
    }

    private function loadPluginInfoJson()
    {
        $path = \Piwik\PluginsManager::getPluginsDirectory() . $this->pluginName . '/' . self::PLUGIN_JSON_FILENAME;
        return $this->loadJsonMetadata($path);
    }
<<<<<<< HEAD

    private function loadPluginColorsJson()
    {
        $path = \Piwik\PluginsManager::getPluginsDirectory() . $this->pluginName . '/' . self::COLORS_JSON_FILENAME;
        $info = $this->loadJsonMetadata($path);
        $info = $this->cleanAndValidatePluginColorsJson($path, $info);
        return $info;
    }

    private function cleanAndValidatePluginColorsJson($path, $info)
    {
        // check that if "colors" exists, it is an array
        $colors = isset($info["colors"]) ? $info["colors"] : array();
        if (!is_array($colors)) {
            throw new Exception("The 'colors' value in '$path' must be an object mapping names with colors.");
        }

        // validate each color
        foreach ($colors as $color) {
            if (!$this->isStringColorValid($color)) {
                throw new Exception("Invalid color string '$color' in '$path'.");
            }
        }

        return array("colors" => $colors); // make sure only 'colors' element is loaded
    }

    private function isStringColorValid($color)
    {
        if (strlen($color) !== self::SHORT_COLOR_LENGTH
            && strlen($color) !== self::LONG_COLOR_LENGTH
        ) {
            return false;
        }

        if ($color[0] !== '#') {
            return false;
        }

        return ctype_xdigit(substr($color, 1)); // check if other digits are hex
    }

=======
    
>>>>>>> 13f657cc
    private function loadJsonMetadata($path)
    {
        if (!file_exists($path)) {
            return array();
        }

        $json = file_get_contents($path);
        if (!$json) {
            return array();
        }

        $info = Common::json_decode($json, $assoc = true);
        if (!is_array($info)
            || empty($info)
        ) {
            throw new Exception("Invalid JSON file: $path");
        }
        return $info;
    }
}<|MERGE_RESOLUTION|>--- conflicted
+++ resolved
@@ -26,15 +26,7 @@
 class MetadataLoader
 {
     const PLUGIN_JSON_FILENAME = 'plugin.piwik.json';
-<<<<<<< HEAD
-    const COLORS_JSON_FILENAME = 'colors.piwik.json';
-
-    const SHORT_COLOR_LENGTH = 4;
-    const LONG_COLOR_LENGTH = 7;
-
-=======
     
->>>>>>> 13f657cc
     /**
      * The name of the plugin whose metadata will be loaded.
      *
@@ -85,52 +77,7 @@
         $path = \Piwik\PluginsManager::getPluginsDirectory() . $this->pluginName . '/' . self::PLUGIN_JSON_FILENAME;
         return $this->loadJsonMetadata($path);
     }
-<<<<<<< HEAD
 
-    private function loadPluginColorsJson()
-    {
-        $path = \Piwik\PluginsManager::getPluginsDirectory() . $this->pluginName . '/' . self::COLORS_JSON_FILENAME;
-        $info = $this->loadJsonMetadata($path);
-        $info = $this->cleanAndValidatePluginColorsJson($path, $info);
-        return $info;
-    }
-
-    private function cleanAndValidatePluginColorsJson($path, $info)
-    {
-        // check that if "colors" exists, it is an array
-        $colors = isset($info["colors"]) ? $info["colors"] : array();
-        if (!is_array($colors)) {
-            throw new Exception("The 'colors' value in '$path' must be an object mapping names with colors.");
-        }
-
-        // validate each color
-        foreach ($colors as $color) {
-            if (!$this->isStringColorValid($color)) {
-                throw new Exception("Invalid color string '$color' in '$path'.");
-            }
-        }
-
-        return array("colors" => $colors); // make sure only 'colors' element is loaded
-    }
-
-    private function isStringColorValid($color)
-    {
-        if (strlen($color) !== self::SHORT_COLOR_LENGTH
-            && strlen($color) !== self::LONG_COLOR_LENGTH
-        ) {
-            return false;
-        }
-
-        if ($color[0] !== '#') {
-            return false;
-        }
-
-        return ctype_xdigit(substr($color, 1)); // check if other digits are hex
-    }
-
-=======
-    
->>>>>>> 13f657cc
     private function loadJsonMetadata($path)
     {
         if (!file_exists($path)) {
