--- conflicted
+++ resolved
@@ -950,70 +950,6 @@
         return self::getCalendarPrettyDate(Period\Factory::build($period, Date::factory($date)));
     }
 
-<<<<<<< HEAD
-=======
-    /**
-     * Calculates the evolution from one value to another and returns HTML displaying
-     * the evolution percent. The HTML includes an up/down arrow and is colored red, black or
-     * green depending on whether the evolution is negative, 0 or positive.
-     *
-     * No HTML is returned if the current value and evolution percent are both 0.
-     *
-     * @param string $date The date of the current value.
-     * @param int $currentValue The value to calculate evolution to.
-     * @param string $pastDate The date of past value.
-     * @param int $pastValue The value in the past to calculate evolution from.
-     * @return string|false The HTML or `false` if the evolution is 0 and the current value is 0.
-     * @api
-     */
-    protected function getEvolutionHtml($date, $currentValue, $pastDate, $pastValue)
-    {
-        $evolutionPercent = CalculateEvolutionFilter::calculate(
-            $currentValue, $pastValue, $precision = 1);
-
-        // do not display evolution if evolution percent is 0 and current value is 0
-        if ($evolutionPercent == 0
-            && $currentValue == 0
-        ) {
-            return false;
-        }
-
-        $titleEvolutionPercent = $evolutionPercent;
-        if ($evolutionPercent < 0) {
-            $class = "negative-evolution";
-            $img = "arrow_down.png";
-        } elseif ($evolutionPercent == 0) {
-            $class = "neutral-evolution";
-            $img = "stop.png";
-        } else {
-            $class = "positive-evolution";
-            $img = "arrow_up.png";
-            $titleEvolutionPercent = '+' . $titleEvolutionPercent;
-        }
-
-        $currentValue = NumberFormatter::getInstance()->format($currentValue);
-        $pastValue    = NumberFormatter::getInstance()->format($pastValue);
-
-        $title = Piwik::translate('General_EvolutionSummaryGeneric', array(
-                                                                         Piwik::translate('General_NVisits', $currentValue),
-                                                                         $date,
-                                                                         Piwik::translate('General_NVisits', $pastValue),
-                                                                         $pastDate,
-                                                                         $titleEvolutionPercent
-                                                                    ));
-
-        $result = '<span class="metricEvolution" title="' . $title
-            . '"><img style="padding-right:4px" src="plugins/MultiSites/images/' . $img . '"/><strong';
-
-        if (isset($class)) {
-            $result .= ' class="' . $class . '"';
-        }
-        $result .= '>' . $evolutionPercent . '</strong></span>';
-
-        return $result;
-    }
-
->>>>>>> 1e139be2
     protected function checkSitePermission()
     {
         if (!empty($this->idSite) && empty($this->site)) {
