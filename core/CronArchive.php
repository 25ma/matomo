--- conflicted
+++ resolved
@@ -1563,7 +1563,6 @@
         return $this->piwikUrl . $url . self::APPEND_TO_API_REQUEST;
     }
 
-<<<<<<< HEAD
     public static function getSuperUserTokenAuths()
     {
         $tokens = array();
@@ -1574,7 +1573,8 @@
         Piwik::postEvent('CronArchive.getTokenAuth', array(&$tokens));
 
         return $tokens;
-=======
+    }
+
     /**
      * @param $idSite
      * @param $period
@@ -1608,6 +1608,5 @@
         }
 
         return new SharedSiteIds($websitesIds);
->>>>>>> e7211dbb
-    }
+   }
 }