<?php
/**
 * Piwik - free/libre analytics platform
 *
 * @link http://piwik.org
 * @license http://www.gnu.org/licenses/gpl-3.0.html GPL v3 or later
 *
 */

namespace Piwik;

use Exception;
use Piwik\API\Request;
use Piwik\API\ResponseBuilder;
use Piwik\Exceptions\HtmlMessageException;
use Piwik\Http\Router;
use Piwik\Plugin\Controller;
use Piwik\Plugin\Report;
use Piwik\Plugin\Widgets;
use Piwik\Session;
use Piwik\Plugins\CoreHome\Controller as CoreHomeController;

/**
 * This singleton dispatches requests to the appropriate plugin Controller.
 *
 * Piwik uses this class for all requests that go through **index.php**. Plugins can
 * use it to call controller actions of other plugins.
 *
 * ### Examples
 *
 * **Forwarding controller requests**
 *
 *     public function myConfiguredRealtimeMap()
 *     {
 *         $_GET['changeVisitAlpha'] = false;
 *         $_GET['removeOldVisits'] = false;
 *         $_GET['showFooterMessage'] = false;
 *         return FrontController::getInstance()->dispatch('UserCountryMap', 'realtimeMap');
 *     }
 *
 * **Using other plugin controller actions**
 *
 *     public function myPopupWithRealtimeMap()
 *     {
 *         $_GET['changeVisitAlpha'] = false;
 *         $_GET['removeOldVisits'] = false;
 *         $_GET['showFooterMessage'] = false;
 *         $realtimeMap = FrontController::getInstance()->fetchDispatch('UserCountryMap', 'realtimeMap');
 *
 *         $view = new View('@MyPlugin/myPopupWithRealtimeMap.twig');
 *         $view->realtimeMap = $realtimeMap;
 *         return $realtimeMap->render();
 *     }
 *
 * For a detailed explanation, see the documentation [here](http://piwik.org/docs/plugins/framework-overview).
 *
 * @method static \Piwik\FrontController getInstance()
 */
class FrontController extends Singleton
{
    const DEFAULT_MODULE = 'CoreHome';

    /**
     * Set to false and the Front Controller will not dispatch the request
     *
     * @var bool
     */
    public static $enableDispatch = true;

    /**
     * Executes the requested plugin controller method.
     *
     * @throws Exception|\Piwik\PluginDeactivatedException in case the plugin doesn't exist, the action doesn't exist,
     *                                                     there is not enough permission, etc.
     *
     * @param string $module The name of the plugin whose controller to execute, eg, `'UserCountryMap'`.
     * @param string $action The controller method name, eg, `'realtimeMap'`.
     * @param array $parameters Array of parameters to pass to the controller method.
     * @return void|mixed The returned value of the call. This is the output of the controller method.
     * @api
     */
    public function dispatch($module = null, $action = null, $parameters = null)
    {
        if (self::$enableDispatch === false) {
            return;
        }

        $filter = new Router();
        $redirection = $filter->filterUrl(Url::getCurrentUrl());
        if ($redirection !== null) {
            Url::redirectToUrl($redirection);
            return;
        }

        try {
            $result = $this->doDispatch($module, $action, $parameters);
            return $result;
        } catch (NoAccessException $exception) {
            Log::debug($exception);

            /**
             * Triggered when a user with insufficient access permissions tries to view some resource.
             *
             * This event can be used to customize the error that occurs when a user is denied access
             * (for example, displaying an error message, redirecting to a page other than login, etc.).
             *
             * @param \Piwik\NoAccessException $exception The exception that was caught.
             */
            Piwik::postEvent('User.isNotAuthorized', array($exception), $pending = true);
        }
    }

    protected function makeController($module, $action, &$parameters)
    {
        $controllerClassName = $this->getClassNameController($module);

        // TRY TO FIND ACTION IN CONTROLLER
        if (class_exists($controllerClassName)) {

            $class = $this->getClassNameController($module);
            /** @var $controller Controller */
            $controller = new $class;

            $controllerAction = $action;
            if ($controllerAction === false) {
                $controllerAction = $controller->getDefaultAction();
            }

            if (is_callable(array($controller, $controllerAction))) {

                return array($controller, $controllerAction);
            }

            if ($action === false) {
                $this->triggerControllerActionNotFoundError($module, $controllerAction);
            }

        }

        // TRY TO FIND ACTION IN WIDGET
        $widget = Widgets::factory($module, $action);

        if (!empty($widget)) {

            $parameters['widgetModule'] = $module;
            $parameters['widgetMethod'] = $action;

            return array(new CoreHomeController(), 'renderWidget');
        }

        // TRY TO FIND ACTION IN REPORT
        $report = Report::factory($module, $action);

        if (!empty($report)) {

            $parameters['reportModule'] = $module;
            $parameters['reportAction'] = $action;

            return array(new CoreHomeController(), 'renderReportWidget');
        }

        if (!empty($action) && Report::PREFIX_ACTION_IN_MENU === substr($action, 0, strlen(Report
            ::PREFIX_ACTION_IN_MENU))) {
            $reportAction = lcfirst(substr($action, 4)); // menuGetPageUrls => getPageUrls
            $report       = Report::factory($module, $reportAction);

            if (!empty($report)) {
                $parameters['reportModule'] = $module;
                $parameters['reportAction'] = $reportAction;

                return array(new CoreHomeController(), 'renderReportMenu');
            }
        }

        $this->triggerControllerActionNotFoundError($module, $action);
    }

    protected function triggerControllerActionNotFoundError($module, $action)
    {
        throw new Exception("Action '$action' not found in the module '$module'.");
    }

    protected function getClassNameController($module)
    {
        return "\\Piwik\\Plugins\\$module\\Controller";
    }

    /**
     * Executes the requested plugin controller method and returns the data, capturing anything the
     * method `echo`s.
     *
     * _Note: If the plugin controller returns something, the return value is returned instead
     * of whatever is in the output buffer._
     *
     * @param string $module The name of the plugin whose controller to execute, eg, `'UserCountryMap'`.
     * @param string $action The controller action name, eg, `'realtimeMap'`.
     * @param array $parameters Array of parameters to pass to the controller action method.
     * @return string The `echo`'d data or the return value of the controller action.
     * @deprecated
     */
    public function fetchDispatch($module = null, $actionName = null, $parameters = null)
    {
        ob_start();
        $output = $this->dispatch($module, $actionName, $parameters);
        // if nothing returned we try to load something that was printed on the screen
        if (empty($output)) {
            $output = ob_get_contents();
        } else {
            // if something was returned, flush output buffer as it is meant to be written to the screen
            ob_flush();
        }
        ob_end_clean();
        return $output;
    }

    /**
     * Called at the end of the page generation
     */
    public function __destruct()
    {
        try {
            if (class_exists('Piwik\\Profiler')
                && !SettingsServer::isTrackerApiRequest()
            ) {
                // in tracker mode Piwik\Tracker\Db\Pdo\Mysql does currently not implement profiling
                Profiler::displayDbProfileReport();
                Profiler::printQueryCount();
            }
        } catch (Exception $e) {
            Log::verbose($e);
        }
    }

    // Should we show exceptions messages directly rather than display an html error page?
    public static function shouldRethrowException()
    {
        // If we are in no dispatch mode, eg. a script reusing Piwik libs,
        // then we should return the exception directly, rather than trigger the event "bad config file"
        // which load the HTML page of the installer with the error.
        return (defined('PIWIK_ENABLE_DISPATCH') && !PIWIK_ENABLE_DISPATCH)
        || Common::isPhpCliMode()
        || SettingsServer::isArchivePhpTriggered();
    }

    public static function setUpSafeMode()
    {
        register_shutdown_function(array('\\Piwik\\FrontController','triggerSafeModeWhenError'));
    }

    public static function triggerSafeModeWhenError()
    {
        $lastError = error_get_last();
        if (!empty($lastError) && $lastError['type'] == E_ERROR) {
            $controller = FrontController::getInstance();
            $controller->init();
            $message = $controller->dispatch('CorePluginsAdmin', 'safemode', array($lastError));

            echo $message;
        }
    }

    /**
     * Loads the config file and assign to the global registry
     * This is overridden in tests to ensure test config file is used
     *
     * @return Exception
     */
    public static function createConfigObject()
    {
        $exceptionToThrow = false;
        try {
            Config::getInstance()->database; // access property to check if the local file exists
        } catch (Exception $exception) {
            Log::debug($exception);

            /**
             * Triggered when the configuration file cannot be found or read, which usually
             * means Piwik is not installed yet.
             *
             * This event can be used to start the installation process or to display a custom error message.
             *
             * @param Exception $exception The exception that was thrown by `Config::getInstance()`.
             */
            Piwik::postEvent('Config.NoConfigurationFile', array($exception), $pending = true);
            $exceptionToThrow = $exception;
        }
        return $exceptionToThrow;
    }

    /**
     * Must be called before dispatch()
     * - checks that directories are writable,
     * - loads the configuration file,
     * - loads the plugin,
     * - inits the DB connection,
     * - etc.
     *
     * @throws Exception
     * @return void
     */
    public function init()
    {
        static $initialized = false;
        if ($initialized) {
            return;
        }
        $initialized = true;

        Registry::set('timer', new Timer);

        $directoriesToCheck = array(
            '/tmp/',
            '/tmp/assets/',
            '/tmp/cache/',
            '/tmp/logs/',
            '/tmp/tcpdf/',
            '/tmp/templates_c/',
        );

        Translate::loadEnglishTranslation();

        Filechecks::dieIfDirectoriesNotWritable($directoriesToCheck);

        $exceptionToThrow = self::createConfigObject();

        $this->handleMaintenanceMode();
        $this->handleProfiler();
        $this->handleSSLRedirection();

        Plugin\Manager::getInstance()->loadPluginTranslations('en');
        Plugin\Manager::getInstance()->loadActivatedPlugins();

        if ($exceptionToThrow) {
            throw $exceptionToThrow;
        }

        // try to connect to the database
        try {
            Db::createDatabaseObject();
            Db::fetchAll("SELECT DATABASE()");
        } catch (Exception $exception) {
            if (self::shouldRethrowException()) {
                throw $exception;
            }

            Log::debug($exception);

            /**
             * Triggered when Piwik cannot connect to the database.
             *
             * This event can be used to start the installation process or to display a custom error
             * message.
             *
             * @param Exception $exception The exception thrown from creating and testing the database
             *                             connection.
             */
            Piwik::postEvent('Db.cannotConnectToDb', array($exception), $pending = true);

            throw $exception;
        }

        // try to get an option (to check if data can be queried)
        try {
            Option::get('TestingIfDatabaseConnectionWorked');
        } catch (Exception $exception) {
            if (self::shouldRethrowException()) {
                throw $exception;
            }

            Log::debug($exception);

            /**
             * Triggered when Piwik cannot access database data.
             *
             * This event can be used to start the installation process or to display a custom error
             * message.
             *
             * @param Exception $exception The exception thrown from trying to get an option value.
             */
            Piwik::postEvent('Config.badConfigurationFile', array($exception), $pending = true);

            throw $exception;
        }

        // Init the Access object, so that eg. core/Updates/* can enforce Super User and use some APIs
        Access::getInstance();

        /**
         * Triggered just after the platform is initialized and plugins are loaded.
         *
         * This event can be used to do early initialization.
         *
         * _Note: At this point the user is not authenticated yet._
         */
        Piwik::postEvent('Request.dispatchCoreAndPluginUpdatesScreen');

        \Piwik\Plugin\Manager::getInstance()->installLoadedPlugins();

        // ensure the current Piwik URL is known for later use
        if (method_exists('Piwik\SettingsPiwik', 'getPiwikUrl')) {
            SettingsPiwik::getPiwikUrl();
        }

        /**
         * Triggered before the user is authenticated, when the global authentication object
         * should be created.
         *
         * Plugins that provide their own authentication implementation should use this event
         * to set the global authentication object (which must derive from {@link Piwik\Auth}).
         *
         * **Example**
         *
         *     Piwik::addAction('Request.initAuthenticationObject', function() {
         *         Piwik\Registry::set('auth', new MyAuthImplementation());
         *     });
         */
        Piwik::postEvent('Request.initAuthenticationObject');
        try {
            $authAdapter = Registry::get('auth');
        } catch (Exception $e) {
            throw new HtmlMessageException("Authentication object cannot be found in the Registry. Maybe the Login plugin is not activated?
                            <br />You can activate the plugin by adding:<br />
                            <code>Plugins[] = Login</code><br />
                            under the <code>[Plugins]</code> section in your config/config.ini.php");
        }
        Access::getInstance()->reloadAccess($authAdapter);

        // Force the auth to use the token_auth if specified, so that embed dashboard
        // and all other non widgetized controller methods works fine
        if (Common::getRequestVar('token_auth', false, 'string') !== false) {
            Request::reloadAuthUsingTokenAuth();
        }
        SettingsServer::raiseMemoryLimitIfNecessary();

        Translate::reloadLanguage();
        \Piwik\Plugin\Manager::getInstance()->postLoadPlugins();

        /**
         * Triggered after the platform is initialized and after the user has been authenticated, but
         * before the platform has handled the request.
         *
         * Piwik uses this event to check for updates to Piwik.
         */
        Piwik::postEvent('Platform.initialized');
    }

    protected function prepareDispatch($module, $action, $parameters)
    {
        if (is_null($module)) {
            $module = Common::getRequestVar('module', self::DEFAULT_MODULE, 'string');
        }

        if (is_null($action)) {
            $action = Common::getRequestVar('action', false);
        }

        if (SettingsPiwik::isPiwikInstalled()
            && ($module !== 'API' || ($action && $action !== 'index'))
        ) {
            Session::start();
        }

        if (is_null($parameters)) {
            $parameters = array();
        }

        if (!ctype_alnum($module)) {
            throw new Exception("Invalid module name '$module'");
        }

        $module = Request::renameModule($module);

        if (!\Piwik\Plugin\Manager::getInstance()->isPluginActivated($module)) {
            throw new PluginDeactivatedException($module);
        }

        return array($module, $action, $parameters);
    }

    protected function handleMaintenanceMode()
    {
        if (Config::getInstance()->General['maintenance_mode'] == 1
            && !Common::isPhpCliMode()
        ) {
            $format = Common::getRequestVar('format', '');

            $message = "Piwik is in scheduled maintenance. Please come back later."
                . " The administrator can disable maintenance by editing the file piwik/config/config.ini.php and removing the following: "
                . " maintenance_mode=1 ";
            if (Config::getInstance()->Tracker['record_statistics'] == 0) {
                $message .= ' and record_statistics=0';
            }

            $exception = new Exception($message);
            // extend explain how to re-enable
            // show error message when record stats = 0
            if (empty($format)) {
                throw $exception;
            }
            $response = new ResponseBuilder($format);
            echo $response->getResponseException($exception);
            exit;
        }
    }

    protected function handleSSLRedirection()
    {
        // Specifically disable for the opt out iframe
        if (Piwik::getModule() == 'CoreAdminHome' && Piwik::getAction() == 'optOut') {
            return;
        }
        // Disable Https for VisitorGenerator
        if (Piwik::getModule() == 'VisitorGenerator') {
            return;
        }
        if (Common::isPhpCliMode()) {
            return;
        }
        // Only enable this feature after Piwik is already installed
        if (!SettingsPiwik::isPiwikInstalled()) {
            return;
        }
        // proceed only when force_ssl = 1
        if (!SettingsPiwik::isHttpsForced()) {
            return;
        }
        Url::redirectToHttps();
    }

    private function handleProfiler()
    {
        if (!empty($_GET['xhprof'])) {
            $mainRun = $_GET['xhprof'] == 1; // core:archive command sets xhprof=2
            Profiler::setupProfilerXHProf($mainRun);
        }
    }

    /**
     * @param $module
     * @param $action
     * @param $parameters
     * @return mixed
     */
    private function doDispatch($module, $action, $parameters)
    {
        list($module, $action, $parameters) = $this->prepareDispatch($module, $action, $parameters);

        /**
         * Triggered directly before controller actions are dispatched.
         *
         * This event can be used to modify the parameters passed to one or more controller actions
         * and can be used to change the controller action being dispatched to.
         *
         * @param string &$module The name of the plugin being dispatched to.
         * @param string &$action The name of the controller method being dispatched to.
         * @param array &$parameters The arguments passed to the controller action.
         */
        Piwik::postEvent('Request.dispatch', array(&$module, &$action, &$parameters));

        list($controller, $actionToCall) = $this->makeController($module, $action, $parameters);

        /**
         * Triggered directly before controller actions are dispatched.
         *
         * This event exists for convenience and is triggered directly after the {@hook Request.dispatch}
         * event is triggered.
         *
         * It can be used to do the same things as the {@hook Request.dispatch} event, but for one controller
         * action only. Using this event will result in a little less code than {@hook Request.dispatch}.
         *
         * @param array &$parameters The arguments passed to the controller action.
         */
        Piwik::postEvent(sprintf('Controller.%s.%s', $module, $action), array(&$parameters));

        $result = call_user_func_array(array($controller, $actionToCall), $parameters);

        /**
         * Triggered after a controller action is successfully called.
         *
         * This event exists for convenience and is triggered immediately before the {@hook Request.dispatch.end}
         * event is triggered.
         *
         * It can be used to do the same things as the {@hook Request.dispatch.end} event, but for one
         * controller action only. Using this event will result in a little less code than
         * {@hook Request.dispatch.end}.
         *
         * @param mixed &$result The result of the controller action.
         * @param array $parameters The arguments passed to the controller action.
         */
        Piwik::postEvent(sprintf('Controller.%s.%s.end', $module, $action), array(&$result, $parameters));

        /**
         * Triggered after a controller action is successfully called.
         *
         * This event can be used to modify controller action output (if any) before the output is returned.
         *
         * @param mixed &$result The controller action result.
         * @param array $parameters The arguments passed to the controller action.
         */
        Piwik::postEvent('Request.dispatch.end', array(&$result, $module, $action, $parameters));
        return $result;
    }
<<<<<<< HEAD
=======

    /**
     * Returns HTML that displays an exception's error message (and possibly stack trace).
     * The result of this method is echo'd by dispatch.php.
     *
     * @param Exception $ex The exception to use when generating the error page's HTML.
     * @return string The HTML to echo.
     */
    public function getErrorResponse(Exception $ex)
    {
        $debugTrace = $ex->getTraceAsString();

        if (method_exists($ex, 'getHtmlMessage')) {
            $message = $ex->getHtmlMessage();
        } else {
            $message = Common::sanitizeInputValue($ex->getMessage());
        }

        $result = Piwik_GetErrorMessagePage($message, $debugTrace, true, true);

        /**
         * Triggered before a Piwik error page is displayed to the user.
         *
         * This event can be used to modify the content of the error page that is displayed when
         * an exception is caught.
         *
         * @param string &$result The HTML of the error page.
         * @param Exception $ex The Exception displayed in the error page.
         */
        Piwik::postEvent('FrontController.modifyErrorPage', array(&$result, $ex));

        return $result;
    }
}

/**
 * Exception thrown when the requested plugin is not activated in the config file
 */
class PluginDeactivatedException extends Exception
{
    public function __construct($module)
    {
        parent::__construct("The plugin $module is not enabled. You can activate the plugin on Settings > Plugins page in Piwik.");
    }
>>>>>>> 9e3d90ce
}<|MERGE_RESOLUTION|>--- conflicted
+++ resolved
@@ -600,8 +600,6 @@
         Piwik::postEvent('Request.dispatch.end', array(&$result, $module, $action, $parameters));
         return $result;
     }
-<<<<<<< HEAD
-=======
 
     /**
      * Returns HTML that displays an exception's error message (and possibly stack trace).
@@ -635,16 +633,4 @@
 
         return $result;
     }
-}
-
-/**
- * Exception thrown when the requested plugin is not activated in the config file
- */
-class PluginDeactivatedException extends Exception
-{
-    public function __construct($module)
-    {
-        parent::__construct("The plugin $module is not enabled. You can activate the plugin on Settings > Plugins page in Piwik.");
-    }
->>>>>>> 9e3d90ce
 }