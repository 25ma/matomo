<?php
/**
 * Piwik - free/libre analytics platform
 *
 * @link http://piwik.org
 * @license http://www.gnu.org/licenses/gpl-3.0.html GPL v3 or later
 *
 */

namespace Piwik;

/**
 * Piwik version information.
 *
 * @api
 */
final class Version
{
    /**
     * The current Piwik version.
     * @var string
     */
<<<<<<< HEAD
    const VERSION = '2.16.3-rc1';
=======
    const VERSION = '2.16.3-rc2';
>>>>>>> e692a36e

    public function isStableVersion($version)
    {
        return (bool) preg_match('/^(\d+)\.(\d+)\.(\d+)$/', $version);
    }

    public function isVersionNumber($version)
    {
        return $this->isStableVersion($version) || $this->isNonStableVersion($version);
    }

    private function isNonStableVersion($version)
    {
        return (bool) preg_match('/^(\d+)\.(\d+)\.(\d+)-.{1,4}(\d+)$/', $version);
    }
}<|MERGE_RESOLUTION|>--- conflicted
+++ resolved
@@ -20,11 +20,7 @@
      * The current Piwik version.
      * @var string
      */
-<<<<<<< HEAD
-    const VERSION = '2.16.3-rc1';
-=======
     const VERSION = '2.16.3-rc2';
->>>>>>> e692a36e
 
     public function isStableVersion($version)
     {
