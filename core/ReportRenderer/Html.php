<?php
/**
 * Piwik - Open source web analytics
 *
 * @link http://piwik.org
 * @license http://www.gnu.org/licenses/gpl-3.0.html GPL v3 or later
 *
 * @category Piwik
 * @package Piwik_ReportRenderer
 */


/**
 *
 * @package Piwik_ReportRenderer
 */
class Piwik_ReportRenderer_Html extends Piwik_ReportRenderer
{
    const IMAGE_GRAPH_WIDTH = 700;
    const IMAGE_GRAPH_HEIGHT = 200;

    const REPORT_TITLE_TEXT_SIZE = 11;
    const REPORT_TABLE_HEADER_TEXT_SIZE = 11;
    const REPORT_TABLE_ROW_TEXT_SIZE = 11;
    const REPORT_BACK_TO_TOP_TEXT_SIZE = 9;

    const HTML_CONTENT_TYPE = 'text/html';
    const HTML_FILE_EXTENSION = 'html';

    protected $renderImageInline = false;

    private $rendering = "";

    public function setLocale($locale)
    {
        //Nothing to do
    }

    /**
     * Currently only used for HTML reports.
     * When sent by mail, images are attached to the mail: renderImageInline = false
     * When downloaded, images are included base64 encoded in the report body: renderImageInline = true
     *
     * @param boolean $renderImageInline
     */
    public function setRenderImageInline($renderImageInline)
    {
        $this->renderImageInline = $renderImageInline;
    }

    public function sendToDisk($filename)
    {
        $this->epilogue();

        return Piwik_ReportRenderer::writeFile($filename, self::HTML_FILE_EXTENSION, $this->rendering);
    }

    public function sendToBrowserDownload($filename)
    {
        $this->epilogue();

        Piwik_ReportRenderer::sendToBrowser($filename, self::HTML_FILE_EXTENSION, self::HTML_CONTENT_TYPE, $this->rendering);
    }

    public function sendToBrowserInline($filename)
    {
        $this->epilogue();

        Piwik_ReportRenderer::inlineToBrowser(self::HTML_CONTENT_TYPE, $this->rendering);
    }

    public function getRenderedReport()
    {
        $this->epilogue();

        return $this->rendering;
    }

    private function epilogue()
    {
        $view = new Piwik_View('@CoreHome/html_report_footer');
        $this->rendering .= $view->render();
    }

    public function renderFrontPage($reportTitle, $prettyDate, $description, $reportMetadata)
    {
        $fronPageView = new Piwik_View('@CoreHome/html_report_header');
        $this->assignCommonParameters($fronPageView);

<<<<<<< HEAD
        $fronPageView->assign("websiteName", $websiteName);
        $fronPageView->assign("prettyDate", $prettyDate);
        $fronPageView->assign("description", $description);
        $fronPageView->assign("reportMetadata", $reportMetadata);
=======
        // todo rename 'websiteName' to 'reportTitle' once branch twig is merged
        $smarty->assign("websiteName", $reportTitle);
        $smarty->assign("prettyDate", $prettyDate);
        $smarty->assign("description", $description);
        $smarty->assign("reportMetadata", $reportMetadata);
>>>>>>> 8af5f644

        $this->rendering .= $fronPageView->render();
    }

    private function assignCommonParameters(Piwik_View $view)
    {
        $view->assign("reportTitleTextColor", Piwik_ReportRenderer::REPORT_TITLE_TEXT_COLOR);
        $view->assign("reportTitleTextSize", self::REPORT_TITLE_TEXT_SIZE);
        $view->assign("reportTextColor", Piwik_ReportRenderer::REPORT_TEXT_COLOR);
        $view->assign("tableHeaderBgColor", Piwik_ReportRenderer::TABLE_HEADER_BG_COLOR);
        $view->assign("tableHeaderTextColor", Piwik_ReportRenderer::TABLE_HEADER_TEXT_COLOR);
        $view->assign("tableCellBorderColor", Piwik_ReportRenderer::TABLE_CELL_BORDER_COLOR);
        $view->assign("tableBgColor", Piwik_ReportRenderer::TABLE_BG_COLOR);
        $view->assign("reportTableHeaderTextSize", self::REPORT_TABLE_HEADER_TEXT_SIZE);
        $view->assign("reportTableRowTextSize", self::REPORT_TABLE_ROW_TEXT_SIZE);
        $view->assign("reportBackToTopTextSize", self::REPORT_BACK_TO_TOP_TEXT_SIZE);
        $view->assign("currentPath", Piwik::getPiwikUrl());
        $view->assign("logoHeader", Piwik_API_API::getInstance()->getHeaderLogoUrl());
    }

    public function renderReport($processedReport)
    {
        $reportView = new Piwik_View('@CoreHome/html_report_body');
        $this->assignCommonParameters($reportView);

        $reportMetadata = $processedReport['metadata'];
        $reportData = $processedReport['reportData'];
        $columns = $processedReport['columns'];
        list($reportData, $columns) = self::processTableFormat($reportMetadata, $reportData, $columns);

        $reportView->assign("reportName", $reportMetadata['name']);
        $reportView->assign("reportId", $reportMetadata['uniqueId']);
        $reportView->assign("reportColumns", $columns);
        $reportView->assign("reportRows", $reportData->getRows());
        $reportView->assign("reportRowsMetadata", $processedReport['reportMetadata']->getRows());
        $reportView->assign("displayTable", $processedReport['displayTable']);

        $displayGraph = $processedReport['displayGraph'];
        $evolutionGraph = $processedReport['evolutionGraph'];
        $reportView->assign("displayGraph", $displayGraph);

        if ($displayGraph) {
            $reportView->assign("graphWidth", self::IMAGE_GRAPH_WIDTH);
            $reportView->assign("graphHeight", self::IMAGE_GRAPH_HEIGHT);
            $reportView->assign("renderImageInline", $this->renderImageInline);

            if ($this->renderImageInline) {
                $staticGraph = parent::getStaticGraph($reportMetadata, self::IMAGE_GRAPH_WIDTH, self::IMAGE_GRAPH_HEIGHT, $evolutionGraph);
                $reportView->assign("generatedImageGraph", base64_encode($staticGraph));
                unset($generatedImageGraph);
            }
        }

        $this->rendering .= $reportView->render();
    }
}<|MERGE_RESOLUTION|>--- conflicted
+++ resolved
@@ -84,23 +84,16 @@
 
     public function renderFrontPage($reportTitle, $prettyDate, $description, $reportMetadata)
     {
-        $fronPageView = new Piwik_View('@CoreHome/html_report_header');
-        $this->assignCommonParameters($fronPageView);
+        $frontPageView = new Piwik_View('@CoreHome/html_report_header');
+        $this->assignCommonParameters($frontPageView);
 
-<<<<<<< HEAD
-        $fronPageView->assign("websiteName", $websiteName);
-        $fronPageView->assign("prettyDate", $prettyDate);
-        $fronPageView->assign("description", $description);
-        $fronPageView->assign("reportMetadata", $reportMetadata);
-=======
         // todo rename 'websiteName' to 'reportTitle' once branch twig is merged
-        $smarty->assign("websiteName", $reportTitle);
-        $smarty->assign("prettyDate", $prettyDate);
-        $smarty->assign("description", $description);
-        $smarty->assign("reportMetadata", $reportMetadata);
->>>>>>> 8af5f644
+        $frontPageView->assign("websiteName", $reportTitle);
+        $frontPageView->assign("prettyDate", $prettyDate);
+        $frontPageView->assign("description", $description);
+        $frontPageView->assign("reportMetadata", $reportMetadata);
 
-        $this->rendering .= $fronPageView->render();
+        $this->rendering .= $frontPageView->render();
     }
 
     private function assignCommonParameters(Piwik_View $view)
