<?php
/**
 * Piwik - Open source web analytics
 *
 * @link http://piwik.org
 * @license http://www.gnu.org/licenses/gpl-3.0.html GPL v3 or later
 *
 * @category Piwik
 * @package Piwik
 */
namespace Piwik;

use Piwik\Common;
use Piwik\Piwik;
use Piwik\Plugin;
use Piwik\Log;
use Piwik\FrontController;
<<<<<<< HEAD
use Piwik\Registry;
=======
use Piwik\API\ResponseBuilder;
>>>>>>> c3671867

/**
 * Contains Piwik's uncaught exception handler and log file formatting for exception
 * instances.
 */
class ExceptionHandler
{
<<<<<<< HEAD
    try {
        Registry::get('logger_exception')->logEvent($exception);
    } catch (Exception $e) {
=======
    /**
     * The backtrace string to use when testing.
     * 
     * @var string
     */
    public static $debugBacktraceForTests = null;
>>>>>>> c3671867

    public static function setUp()
    {
        Piwik_AddAction('Log.formatFileMessage', array('\\Piwik\\ExceptionHandler', 'formatFileAndDBLogMessage'));
        Piwik_AddAction('Log.formatDatabaseMessage', array('\\Piwik\\ExceptionHandler', 'formatFileAndDBLogMessage'));
        Piwik_AddAction('Log.formatScreenMessage', array('\\Piwik\\ExceptionHandler', 'formatScreenMessage'));

        set_exception_handler(array('\\Piwik\\ExceptionHandler', 'exceptionHandler'));
    }

    public static function formatFileAndDBLogMessage(&$message, $level, $tag, $datetime, $log)
    {
        if ($message instanceof \Exception) {
            $message = sprintf("%s(%d): %s\n%s", $message->getFile(), $message->getLine(), $message->getMessage(),
                self::$debugBacktraceForTests ?: $message->getTraceAsString());

            $message = $log->formatMessage($level, $tag, $datetime, $message);
        }
    }

    public static function formatScreenMessage(&$message, $level, $tag, $datetime, $log)
    {
        if ($message instanceof \Exception) {
            if (!Common::isPhpCliMode()) {
                @header('Content-Type: text/html; charset=utf-8');
            }

            $outputFormat = strtolower(Common::getRequestVar('format', 'html', 'string'));
            $response = new ResponseBuilder($outputFormat);
            $message = $response->getResponseException(new \Exception($message->getMessage()));
        }
    }

    public static function exceptionHandler(Exception $exception)
    {
        Log::error($exception);
    }
}<|MERGE_RESOLUTION|>--- conflicted
+++ resolved
@@ -15,11 +15,7 @@
 use Piwik\Plugin;
 use Piwik\Log;
 use Piwik\FrontController;
-<<<<<<< HEAD
-use Piwik\Registry;
-=======
 use Piwik\API\ResponseBuilder;
->>>>>>> c3671867
 
 /**
  * Contains Piwik's uncaught exception handler and log file formatting for exception
@@ -27,18 +23,12 @@
  */
 class ExceptionHandler
 {
-<<<<<<< HEAD
-    try {
-        Registry::get('logger_exception')->logEvent($exception);
-    } catch (Exception $e) {
-=======
     /**
      * The backtrace string to use when testing.
      * 
      * @var string
      */
     public static $debugBacktraceForTests = null;
->>>>>>> c3671867
 
     public static function setUp()
     {
