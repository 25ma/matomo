--- conflicted
+++ resolved
@@ -60,10 +60,6 @@
     'Psr\Log\LoggerInterface' => DI\object('Psr\Log\NullLogger'),
 
     'Piwik\Translation\Loader\LoaderInterface' => DI\object('Piwik\Translation\Loader\LoaderCache')
-<<<<<<< HEAD
-        ->constructor(DI\link('Piwik\Translation\Loader\JsonFileLoader')),
-=======
         ->constructor(DI\get('Piwik\Translation\Loader\JsonFileLoader')),
 
->>>>>>> 898afb80
 );